--- conflicted
+++ resolved
@@ -1,15 +1,6 @@
 # OpenCost Committers and Maintainers
 
-<<<<<<< HEAD
 Official list of [OpenCost Maintainers](https://github.com/orgs/opencost/teams/opencost-maintainers). [OpenCost Committers](https://github.com/orgs/opencost/teams/opencost-committers) are granted Triage permissions for the OpenCost repositories. The [GOVERNANCE.md](https://github.com/opencost/opencost/blob/develop/GOVERNANCE.md) describes the process for becoming a committer and maintainer of the project.
-=======
-Official list of OpenCost Committers and Maintainers. This is managed as documented in the [GOVERNANCE.md](GOVERNANCE.md).
->>>>>>> 936dbd56
-
-## Committers
-
-| Committer | GitHub ID | Affiliation | Email |
-| --------------- | --------- | ----------- | ----------- |
 
 ## Maintainers
 
