--- conflicted
+++ resolved
@@ -680,61 +680,37 @@
 					if ok {
 						log.Debugf("No data observed for node with labels %v, removed from totalprice", labels)
 					} else {
-<<<<<<< HEAD
 						log.Warnf("Failed to remove label set %v from metric node_total_hourly_cost. Failure to remove stale metrics may result in inaccurate data.", labels)
-=======
-						log.Warnf("Failed to remove label set %v from metric node_total_hourly_cost", labels)
->>>>>>> 5b2c5458
 					}
 					ok = cmme.NodeSpotRecorder.DeleteLabelValues(labels...)
 					if ok {
 						log.Debugf("No data observed for node with labels %v, removed from spot records", labels)
 					} else {
-<<<<<<< HEAD
 						log.Warnf("Failed to remove label set %v from metric kubecost_node_is_spot. Failure to remove stale metrics may result in inaccurate data.", labels)
-=======
-						log.Warnf("Failed to remove label set %v from metric kubecost_node_is_spot", labels)
->>>>>>> 5b2c5458
 					}
 					ok = cmme.CPUPriceRecorder.DeleteLabelValues(labels...)
 					if ok {
 						log.Debugf("No data observed for node with labels %v, removed from cpuprice", labels)
 					} else {
-<<<<<<< HEAD
 						log.Warnf("Failed to remove label set %v from metric node_cpu_hourly_cost. Failure to remove stale metrics may result in inaccurate data.", labels)
-=======
-						log.Warnf("Failed to remove label set %v from metric node_cpu_hourly_cost", labels)
->>>>>>> 5b2c5458
 					}
 					ok = cmme.GPUPriceRecorder.DeleteLabelValues(labels...)
 					if ok {
 						log.Debugf("No data observed for node with labels %v, removed from gpuprice", labels)
 					} else {
-<<<<<<< HEAD
 						log.Warnf("Failed to remove label set %v from metric node_gpu_hourly_cost. Failure to remove stale metrics may result in inaccurate data.", labels)
-=======
-						log.Warnf("Failed to remove label set %v from metric node_gpu_hourly_cost", labels)
->>>>>>> 5b2c5458
 					}
 					ok = cmme.GPUCountRecorder.DeleteLabelValues(labels...)
 					if ok {
 						log.Debugf("No data observed for node with labels %v, removed from gpucount", labels)
 					} else {
-<<<<<<< HEAD
 						log.Warnf("Failed to remove label set %v from metric node_gpu_count. Failure to remove stale metrics may result in inaccurate data.", labels)
-=======
-						log.Warnf("Failed to remove label set %v from metric node_gpu_count", labels)
->>>>>>> 5b2c5458
 					}
 					ok = cmme.RAMPriceRecorder.DeleteLabelValues(labels...)
 					if ok {
 						log.Debugf("No data observed for node with labels %v, removed from ramprice", labels)
 					} else {
-<<<<<<< HEAD
 						log.Warnf("Failed to remove label set %v from metric node_ram_hourly_cost. Failure to remove stale metrics may result in inaccurate data.", labels)
-=======
-						log.Warnf("Failed to remove label set %v from metric node_ram_hourly_cost", labels)
->>>>>>> 5b2c5458
 					}
 					delete(nodeSeen, labelString)
 					delete(nodeCostAverages, labelString)
@@ -747,11 +723,7 @@
 					labels := getLabelStringsFromKey(labelString)
 					ok := cmme.LBCostRecorder.DeleteLabelValues(labels...)
 					if !ok {
-<<<<<<< HEAD
 						log.Warnf("Failed to remove label set %v from metric kubecost_load_balancer_cost. Failure to remove stale metrics may result in inaccurate data.", labels)
-=======
-						log.Warnf("Failed to remove label set %v from metric kubecost_load_balancer_cost: %v", labels)
->>>>>>> 5b2c5458
 					}
 					delete(loadBalancerSeen, labelString)
 				} else {
@@ -761,7 +733,6 @@
 			for labelString, seen := range containerSeen {
 				if !seen {
 					labels := getLabelStringsFromKey(labelString)
-<<<<<<< HEAD
 					if len(labels) >= 2 && labels[1] != unmountedPVsContainer { // special "pod" to contain the unmounted PVs - does not have RAM/CPU/...
 						ok := cmme.RAMAllocationRecorder.DeleteLabelValues(labels...)
 						if !ok {
@@ -774,20 +745,6 @@
 						ok = cmme.GPUAllocationRecorder.DeleteLabelValues(labels...)
 						if !ok {
 							log.Warnf("Failed to remove label set %v from metric container_gpu_allocation. Failure to remove stale metrics may result in inaccurate data.", labels)
-=======
-					if labels[1] != unmountedPVsContainer { // special "pod" to contain the unmounted PVs - does not have RAM/CPU/...
-						ok := cmme.RAMAllocationRecorder.DeleteLabelValues(labels...)
-						if !ok {
-							log.Warnf("Failed to remove label set %v from metric container_memory_allocation_bytes", labels)
-						}
-						ok = cmme.CPUAllocationRecorder.DeleteLabelValues(labels...)
-						if !ok {
-							log.Warnf("Failed to remove label set %v from metric container_cpu_allocation", labels)
-						}
-						ok = cmme.GPUAllocationRecorder.DeleteLabelValues(labels...)
-						if !ok {
-							log.Warnf("Failed to remove label set %v from metric container_gpu_allocation", labels)
->>>>>>> 5b2c5458
 						}
 					} else {
 						log.Debugf("Did not try to delete RAM/CPU/GPU for fake '%s' container: %v", unmountedPVsContainer, labels)
@@ -802,11 +759,7 @@
 					labels := getLabelStringsFromKey(labelString)
 					ok := cmme.PersistentVolumePriceRecorder.DeleteLabelValues(labels...)
 					if !ok {
-<<<<<<< HEAD
 						log.Warnf("Failed to remove label set %v from metric pv_hourly_cost. Failure to remove stale metrics may result in inaccurate data.", labels)
-=======
-						log.Warnf("Failed to remove label set %v from metric pv_hourly_cost", labels)
->>>>>>> 5b2c5458
 					}
 					delete(pvSeen, labelString)
 				} else {
@@ -818,11 +771,7 @@
 					labels := getLabelStringsFromKey(labelString)
 					ok := cmme.PVAllocationRecorder.DeleteLabelValues(labels...)
 					if !ok {
-<<<<<<< HEAD
 						log.Warnf("Failed to remove label set %v from metric pod_pvc_allocation. Failure to remove stale metrics may result in inaccurate data.", labels)
-=======
-						log.Warnf("Failed to remove label set %v from metric pod_pvc_allocation", labels)
->>>>>>> 5b2c5458
 					}
 					delete(pvcSeen, labelString)
 				} else {
