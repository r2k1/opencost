package kubecost

import (
	"bytes"
	"encoding/json"
	"fmt"
	"sort"
	"strings"
	"sync"
	"time"

	"github.com/kubecost/cost-model/pkg/log"
	"github.com/kubecost/cost-model/pkg/util"
)

// TODO Clean-up use of IsEmpty; nil checks should be separated for safety.

// TODO Consider making Allocation an interface, which is fulfilled by structs
// like KubernetesAllocation, IdleAllocation, and ExternalAllocation.

// ExternalSuffix indicates an external allocation
const ExternalSuffix = "__external__"

// IdleSuffix indicates an idle allocation property
const IdleSuffix = "__idle__"

// SharedSuffix indicates an shared allocation property
const SharedSuffix = "__shared__"

// UnallocatedSuffix indicates an unallocated allocation property
const UnallocatedSuffix = "__unallocated__"

// UnmountedSuffix indicated allocation to an unmounted PV
const UnmountedSuffix = "__unmounted__"

// ShareWeighted indicates that a shared resource should be shared as a
// proportion of the cost of the remaining allocations.
const ShareWeighted = "__weighted__"

// ShareEven indicates that a shared resource should be shared evenly across
// all remaining allocations.
const ShareEven = "__even__"

// ShareNone indicates that a shareable resource should not be shared
const ShareNone = "__none__"

// Allocation is a unit of resource allocation and cost for a given window
// of time and for a given kubernetes construct with its associated set of
// properties.
// TODO:CLEANUP consider dropping name in favor of just Properties and an
// Assets-style key() function for AllocationSet.
type Allocation struct {
	Name                   string     `json:"name"`
	Properties             Properties `json:"properties,omitempty"`
	Window                 Window     `json:"window"`
	Start                  time.Time  `json:"start"`
	End                    time.Time  `json:"end"`
	CPUCoreHours           float64    `json:"cpuCoreHours"`
	CPUCoreRequestAverage  float64    `json:"cpuCoreRequestAverage"`
	CPUCoreUsageAverage    float64    `json:"cpuCoreUsageAverage"`
	CPUCost                float64    `json:"cpuCost"`
	GPUHours               float64    `json:"gpuHours"`
	GPUCost                float64    `json:"gpuCost"`
	NetworkCost            float64    `json:"networkCost"`
	PVByteHours            float64    `json:"pvByteHours"`
	PVCost                 float64    `json:"pvCost"`
	RAMByteHours           float64    `json:"ramByteHours"`
	RAMBytesRequestAverage float64    `json:"ramByteRequestAverage"`
	RAMBytesUsageAverage   float64    `json:"ramByteUsageAverage"`
	RAMCost                float64    `json:"ramCost"`
	SharedCost             float64    `json:"sharedCost"`
	ExternalCost           float64    `json:"externalCost"`
}

// AllocationMatchFunc is a function that can be used to match Allocations by
// returning true for any given Allocation if a condition is met.
type AllocationMatchFunc func(*Allocation) bool

// Add returns the result of summing the two given Allocations, which sums the
// summary fields (e.g. costs, resources) and recomputes efficiency. Neither of
// the two original Allocations are mutated in the process.
func (a *Allocation) Add(that *Allocation) (*Allocation, error) {
	if a == nil {
		return that.Clone(), nil
	}

	if that == nil {
		return a.Clone(), nil
	}

	// Note: no need to clone "that", as add only mutates the receiver
	agg := a.Clone()
	agg.add(that)

	return agg, nil
}

// Clone returns a deep copy of the given Allocation
func (a *Allocation) Clone() *Allocation {
	if a == nil {
		return nil
	}

	return &Allocation{
		Name:                   a.Name,
		Properties:             a.Properties.Clone(),
		Window:                 a.Window.Clone(),
		Start:                  a.Start,
		End:                    a.End,
		CPUCoreHours:           a.CPUCoreHours,
		CPUCoreRequestAverage:  a.CPUCoreRequestAverage,
		CPUCoreUsageAverage:    a.CPUCoreUsageAverage,
		CPUCost:                a.CPUCost,
		GPUHours:               a.GPUHours,
		GPUCost:                a.GPUCost,
		NetworkCost:            a.NetworkCost,
		PVByteHours:            a.PVByteHours,
		PVCost:                 a.PVCost,
		RAMByteHours:           a.RAMByteHours,
		RAMBytesRequestAverage: a.RAMBytesRequestAverage,
		RAMBytesUsageAverage:   a.RAMBytesUsageAverage,
		RAMCost:                a.RAMCost,
		SharedCost:             a.SharedCost,
		ExternalCost:           a.ExternalCost,
	}
}

// Equal returns true if the values held in the given Allocation precisely
// match those of the receiving Allocation. nil does not match nil. Floating
// point values need to match according to util.IsApproximately, which accounts
// for small, reasonable floating point error margins.
func (a *Allocation) Equal(that *Allocation) bool {
	if a == nil || that == nil {
		return false
	}

	if a.Name != that.Name {
		return false
	}
	if !a.Properties.Equal(&that.Properties) {
		return false
	}
	if !a.Window.Equal(that.Window) {
		return false
	}
	if !a.Start.Equal(that.Start) {
		return false
	}
	if !a.End.Equal(that.End) {
		return false
	}
	if !util.IsApproximately(a.CPUCoreHours, that.CPUCoreHours) {
		return false
	}
	if !util.IsApproximately(a.CPUCost, that.CPUCost) {
		return false
	}
	if !util.IsApproximately(a.GPUHours, that.GPUHours) {
		return false
	}
	if !util.IsApproximately(a.GPUCost, that.GPUCost) {
		return false
	}
	if !util.IsApproximately(a.NetworkCost, that.NetworkCost) {
		return false
	}
	if !util.IsApproximately(a.PVByteHours, that.PVByteHours) {
		return false
	}
	if !util.IsApproximately(a.PVCost, that.PVCost) {
		return false
	}
	if !util.IsApproximately(a.RAMByteHours, that.RAMByteHours) {
		return false
	}
	if !util.IsApproximately(a.RAMCost, that.RAMCost) {
		return false
	}
	if !util.IsApproximately(a.SharedCost, that.SharedCost) {
		return false
	}
	if !util.IsApproximately(a.ExternalCost, that.ExternalCost) {
		return false
	}

	return true
}

// TotalCost is the total cost of the Allocation
func (a *Allocation) TotalCost() float64 {
	return a.CPUCost + a.GPUCost + a.RAMCost + a.PVCost + a.NetworkCost + a.SharedCost + a.ExternalCost
}

// CPUEfficiency is the ratio of usage to request. If there is no request and
// no usage or cost, then efficiency is zero. If there is no request, but there
// is usage or cost, then efficiency is 100%.
func (a *Allocation) CPUEfficiency() float64 {
	if a.CPUCoreRequestAverage > 0 {
		return a.CPUCoreUsageAverage / a.CPUCoreRequestAverage
	}

	if a.CPUCoreUsageAverage == 0.0 || a.CPUCost == 0.0 {
		return 0.0
	}

	return 1.0
}

// RAMEfficiency is the ratio of usage to request. If there is no request and
// no usage or cost, then efficiency is zero. If there is no request, but there
// is usage or cost, then efficiency is 100%.
func (a *Allocation) RAMEfficiency() float64 {
	if a.RAMBytesRequestAverage > 0 {
		return a.RAMBytesUsageAverage / a.RAMBytesRequestAverage
	}

	if a.RAMBytesUsageAverage == 0.0 || a.RAMCost == 0.0 {
		return 0.0
	}

	return 1.0
}

// TotalEfficiency is the cost-weighted average of CPU and RAM efficiency. If
// there is no cost at all, then efficiency is zero.
func (a *Allocation) TotalEfficiency() float64 {
	if a.CPUCost+a.RAMCost > 0 {
		ramCostEff := a.RAMEfficiency() * a.RAMCost
		cpuCostEff := a.CPUEfficiency() * a.CPUCost
		return (ramCostEff + cpuCostEff) / (a.CPUCost + a.RAMCost)
	}

	return 0.0
}

// CPUCores converts the Allocation's CPUCoreHours into average CPUCores
func (a *Allocation) CPUCores() float64 {
	if a.Minutes() <= 0.0 {
		return 0.0
	}
	return a.CPUCoreHours / (a.Minutes() / 60.0)
}

// RAMBytes converts the Allocation's RAMByteHours into average RAMBytes
func (a *Allocation) RAMBytes() float64 {
	if a.Minutes() <= 0.0 {
		return 0.0
	}
	return a.RAMByteHours / (a.Minutes() / 60.0)
}

// PVBytes converts the Allocation's PVByteHours into average PVBytes
func (a *Allocation) PVBytes() float64 {
	if a.Minutes() <= 0.0 {
		return 0.0
	}
	return a.PVByteHours / (a.Minutes() / 60.0)
}

// MarshalJSON implements json.Marshal interface
func (a *Allocation) MarshalJSON() ([]byte, error) {
	buffer := bytes.NewBufferString("{")
	jsonEncodeString(buffer, "name", a.Name, ",")
	jsonEncode(buffer, "properties", a.Properties, ",")
	jsonEncode(buffer, "window", a.Window, ",")
	jsonEncodeString(buffer, "start", a.Start.Format(time.RFC3339), ",")
	jsonEncodeString(buffer, "end", a.End.Format(time.RFC3339), ",")
	jsonEncodeFloat64(buffer, "minutes", a.Minutes(), ",")
	jsonEncodeFloat64(buffer, "cpuCores", a.CPUCores(), ",")
	jsonEncodeFloat64(buffer, "cpuCoreRequestAverage", a.CPUCoreRequestAverage, ",")
	jsonEncodeFloat64(buffer, "cpuCoreUsageAverage", a.CPUCoreUsageAverage, ",")
	jsonEncodeFloat64(buffer, "cpuCoreHours", a.CPUCoreHours, ",")
	jsonEncodeFloat64(buffer, "cpuCost", a.CPUCost, ",")
	jsonEncodeFloat64(buffer, "cpuEfficiency", a.CPUEfficiency(), ",")
	jsonEncodeFloat64(buffer, "gpuHours", a.GPUHours, ",")
	jsonEncodeFloat64(buffer, "gpuCost", a.GPUCost, ",")
	jsonEncodeFloat64(buffer, "networkCost", a.NetworkCost, ",")
	jsonEncodeFloat64(buffer, "pvBytes", a.PVBytes(), ",")
	jsonEncodeFloat64(buffer, "pvByteHours", a.PVByteHours, ",")
	jsonEncodeFloat64(buffer, "pvCost", a.PVCost, ",")
	jsonEncodeFloat64(buffer, "ramBytes", a.RAMBytes(), ",")
	jsonEncodeFloat64(buffer, "ramByteRequestAverage", a.RAMBytesRequestAverage, ",")
	jsonEncodeFloat64(buffer, "ramByteUsageAverage", a.RAMBytesUsageAverage, ",")
	jsonEncodeFloat64(buffer, "ramByteHours", a.RAMByteHours, ",")
	jsonEncodeFloat64(buffer, "ramCost", a.RAMCost, ",")
	jsonEncodeFloat64(buffer, "ramEfficiency", a.RAMEfficiency(), ",")
	jsonEncodeFloat64(buffer, "sharedCost", a.SharedCost, ",")
	jsonEncodeFloat64(buffer, "externalCost", a.ExternalCost, ",")
	jsonEncodeFloat64(buffer, "totalCost", a.TotalCost(), ",")
	jsonEncodeFloat64(buffer, "totalEfficiency", a.TotalEfficiency(), "")
	buffer.WriteString("}")
	return buffer.Bytes(), nil
}

// Resolution returns the duration of time covered by the Allocation
func (a *Allocation) Resolution() time.Duration {
	return a.End.Sub(a.Start)
}

// IsAggregated is true if the given Allocation has been aggregated, which we
// define by a lack of Properties.
func (a *Allocation) IsAggregated() bool {
	return a == nil || a.Properties == nil
}

// IsExternal is true if the given Allocation represents external costs.
func (a *Allocation) IsExternal() bool {
	return strings.Contains(a.Name, ExternalSuffix)
}

// IsIdle is true if the given Allocation represents idle costs.
func (a *Allocation) IsIdle() bool {
	return strings.Contains(a.Name, IdleSuffix)
}

// IsUnallocated is true if the given Allocation represents unallocated costs.
func (a *Allocation) IsUnallocated() bool {
	return strings.Contains(a.Name, UnallocatedSuffix)
}

// Minutes returns the number of minutes the Allocation represents, as defined
// by the difference between the end and start times.
func (a *Allocation) Minutes() float64 {
	return a.End.Sub(a.Start).Minutes()
}

// Share adds the TotalCost of the given Allocation to the SharedCost of the
// receiving Allocation. No Start, End, Window, or Properties are considered.
// Neither Allocation is mutated; a new Allocation is always returned.
func (a *Allocation) Share(that *Allocation) (*Allocation, error) {
	if that == nil {
		return a.Clone(), nil
	}

	if a == nil {
		return nil, fmt.Errorf("cannot share with nil Allocation")
	}

	agg := a.Clone()
	agg.SharedCost += that.TotalCost()

	return agg, nil
}

// String represents the given Allocation as a string
func (a *Allocation) String() string {
	return fmt.Sprintf("%s%s=%.2f", a.Name, NewWindow(&a.Start, &a.End), a.TotalCost())
}

func (a *Allocation) add(that *Allocation) {
	if a == nil {
		log.Warningf("Allocation.AggregateBy: trying to add a nil receiver")
		return
	}

	aCluster, _ := a.Properties.GetCluster()
	thatCluster, _ := that.Properties.GetCluster()
	aNode, _ := a.Properties.GetNode()
	thatNode, _ := that.Properties.GetNode()

	// reset properties
	a.Properties = nil

	// ensure that we carry cluster ID and/or node over if they're the same
	// required for idle/shared cost allocation
	if aCluster == thatCluster {
		a.Properties = Properties{ClusterProp: aCluster}
	}
	if aNode == thatNode {
		if a.Properties == nil {
			a.Properties = Properties{NodeProp: aNode}
		} else {
			a.Properties.SetNode(aNode)
		}
	}

	// Expand the window to encompass both Allocations
	a.Window = a.Window.Expand(that.Window)

	// Sum non-cumulative fields by turning them into cumulative, adding them,
	// and then converting them back into averages after minutes have been
	// combined (just below).
	cpuReqCoreMins := a.CPUCoreRequestAverage * a.Minutes()
	cpuReqCoreMins += that.CPUCoreRequestAverage * that.Minutes()

	cpuUseCoreMins := a.CPUCoreUsageAverage * a.Minutes()
	cpuUseCoreMins += that.CPUCoreUsageAverage * that.Minutes()

	ramReqByteMins := a.RAMBytesRequestAverage * a.Minutes()
	ramReqByteMins += that.RAMBytesRequestAverage * that.Minutes()

	ramUseByteMins := a.RAMBytesUsageAverage * a.Minutes()
	ramUseByteMins += that.RAMBytesUsageAverage * that.Minutes()

	// Expand Start and End to be the "max" of among the given Allocations
	if that.Start.Before(a.Start) {
		a.Start = that.Start
	}
	if that.End.After(a.End) {
		a.End = that.End
	}

	// Convert cumulative request and usage back into rates
	// TODO:TEST write a unit test that fails if this is done incorrectly
	if a.Minutes() > 0 {
		a.CPUCoreRequestAverage = cpuReqCoreMins / a.Minutes()
		a.CPUCoreUsageAverage = cpuUseCoreMins / a.Minutes()
		a.RAMBytesRequestAverage = ramReqByteMins / a.Minutes()
		a.RAMBytesUsageAverage = ramUseByteMins / a.Minutes()
	} else {
		a.CPUCoreRequestAverage = 0.0
		a.CPUCoreUsageAverage = 0.0
		a.RAMBytesRequestAverage = 0.0
		a.RAMBytesUsageAverage = 0.0
	}

	// Sum all cumulative resource fields
	a.CPUCoreHours += that.CPUCoreHours
	a.GPUHours += that.GPUHours
	a.RAMByteHours += that.RAMByteHours
	a.PVByteHours += that.PVByteHours

	// Sum all cumulative cost fields
	a.CPUCost += that.CPUCost
	a.GPUCost += that.GPUCost
	a.RAMCost += that.RAMCost
	a.PVCost += that.PVCost
	a.NetworkCost += that.NetworkCost
	a.SharedCost += that.SharedCost
	a.ExternalCost += that.ExternalCost
}

// AllocationSet stores a set of Allocations, each with a unique name, that share
// a window. An AllocationSet is mutable, so treat it like a threadsafe map.
type AllocationSet struct {
	sync.RWMutex
	allocations  map[string]*Allocation
	externalKeys map[string]bool
	idleKeys     map[string]bool
	Window       Window
	Warnings     []string
	Errors       []string
}

// NewAllocationSet instantiates a new AllocationSet and, optionally, inserts
// the given list of Allocations
func NewAllocationSet(start, end time.Time, allocs ...*Allocation) *AllocationSet {
	as := &AllocationSet{
		allocations:  map[string]*Allocation{},
		externalKeys: map[string]bool{},
		idleKeys:     map[string]bool{},
		Window:       NewWindow(&start, &end),
	}

	for _, a := range allocs {
		as.Insert(a)
	}

	return as
}

// AllocationAggregationOptions provide advanced functionality to AggregateBy, including
// filtering results and sharing allocations. FilterFuncs are a list of match
// functions such that, if any function fails, the allocation is ignored.
// ShareFuncs are a list of match functions such that, if any function
// succeeds, the allocation is marked as a shared resource. ShareIdle is a
// simple flag for sharing idle resources.
type AllocationAggregationOptions struct {
	FilterFuncs       []AllocationMatchFunc
	SplitIdle         bool
	MergeUnallocated  bool
	ShareFuncs        []AllocationMatchFunc
	ShareIdle         string
	ShareSplit        string
	SharedHourlyCosts map[string]float64
}

// AggregateBy aggregates the Allocations in the given AllocationSet by the given
// Property. This will only be legal if the AllocationSet is divisible by the
// given Property; e.g. Containers can be divided by Namespace, but not vice-a-versa.
func (as *AllocationSet) AggregateBy(properties Properties, options *AllocationAggregationOptions) error {
	// The order of operations for aggregating allocations is as follows:
	//  1. Partition external, idle, and shared allocations into separate sets.
	//     Also, create the aggSet into which the results will be aggregated.
	//  2. Compute sharing coefficients for idle and shared resources
	//     a) if idle allocation is to be shared, compute idle coefficients
	//     b) if idle allocation is NOT shared, but filters are present, compute
	//        idle filtration coefficients for the purpose of only returning the
	//        portion of idle allocation that would have been shared with the
	//        unfiltered results. (See unit tests 5.a,b,c)
	//     c) generate shared allocation for then given shared overhead, which
	//        must happen after (2a) and (2b)
	//     d) if there are shared resources, compute share coefficients
	//  3. Drop any allocation that fails any of the filters
	//  4. Distribute idle allocations according to the idle coefficients
	//  5. Generate aggregation key and insert allocation into the output set
	//  6. If idle is shared and resources are shared, some idle might be shared
	//     with a shared resource. Distribute that to the shared resources
	//     prior to sharing them with the aggregated results.
	//  7. Apply idle filtration coefficients from step (2b)
	//  8. Distribute shared allocations according to the share coefficients.
	//  9. If there are external allocations that can be aggregated into
	//     the output (i.e. they can be used to generate a valid key for
	//     the given properties) then aggregate; otherwise... ignore them?
	// 10. If the merge idle option is enabled, merge any remaining idle
	//     allocations into a single idle allocation

	if options == nil {
		options = &AllocationAggregationOptions{}
	}

	if as.IsEmpty() {
		return nil
	}

	// aggSet will collect the aggregated allocations
	aggSet := &AllocationSet{
		Window: as.Window.Clone(),
	}

	// externalSet will collect external allocations
	externalSet := &AllocationSet{
		Window: as.Window.Clone(),
	}

	// idleSet will be shared among aggSet after initial aggregation
	// is complete
	idleSet := &AllocationSet{
		Window: as.Window.Clone(),
	}

	// shareSet will be shared among aggSet after initial aggregation
	// is complete
	shareSet := &AllocationSet{
		Window: as.Window.Clone(),
	}

<<<<<<< HEAD
	// Convert SharedHourlyCosts to Allocations in the shareSet
	for name, cost := range options.SharedHourlyCosts {
		if cost > 0.0 {
			hours := as.Resolution().Hours()

			// If set ends in the future, adjust hours accordingly
			diff := time.Now().Sub(as.End())
			if diff < 0.0 {
				hours += diff.Hours()
			}

			totalSharedCost := cost * hours

			shareSet.Insert(&Allocation{
				Name:       fmt.Sprintf("%s/%s", name, SharedSuffix),
				Start:      as.Start(),
				End:        as.End(),
				SharedCost: totalSharedCost,
			})
		}
	}

=======
>>>>>>> de9a2c71
	as.Lock()
	defer as.Unlock()

	// (1) Loop and find all of the external, idle, and shared allocations. Add
	// them to their respective sets, removing them from the set of allocations
	// to aggregate.
	for _, alloc := range as.allocations {
		// External allocations get aggregated post-hoc (see step 6) and do
		// not necessarily contain complete sets of properties, so they are
		// moved to a separate AllocationSet.
		if alloc.IsExternal() {
			delete(as.externalKeys, alloc.Name)
			delete(as.allocations, alloc.Name)
			externalSet.Insert(alloc)
			continue
		}

		// Idle allocations should be separated into idleSet if they are to be
		// shared later on. If they are not to be shared, then add them to the
		// aggSet like any other allocation.
		if alloc.IsIdle() {
			delete(as.idleKeys, alloc.Name)
			delete(as.allocations, alloc.Name)

			if options.ShareIdle == ShareEven || options.ShareIdle == ShareWeighted {
				idleSet.Insert(alloc)
			} else {
				aggSet.Insert(alloc)
			}

			continue
		}

		// Shared allocations must be identified and separated prior to
		// aggregation and filtering. That is, if any of the ShareFuncs return
		// true for the allocation, then move it to shareSet.
		for _, sf := range options.ShareFuncs {
			if sf(alloc) {
				delete(as.idleKeys, alloc.Name)
				delete(as.allocations, alloc.Name)
				shareSet.Insert(alloc)
				break
			}
		}
	}

	// It's possible that no more un-shared, non-idle, non-external allocations
	// remain at this point. This always results in an emptySet, so return early.
	if len(as.allocations) == 0 {
		emptySet := &AllocationSet{
			Window: as.Window.Clone(),
		}
		as.allocations = emptySet.allocations
		return nil
	}

	// (2) In order to correctly share idle and shared costs, we first compute
	// sharing coefficients, which represent the proportion of each cost to
	// share with each allocation. Idle allocations are shared per-cluster,
	// per-allocation, and per-resource, while shared resources are shared per-
	// allocation only.
	//
	// For an idleCoefficient example, the entries:
	//   [cluster1][cluster1/namespace1/pod1/container1][cpu] = 0.166667
	//   [cluster1][cluster1/namespace1/pod1/container1][gpu] = 0.166667
	//   [cluster1][cluster1/namespace1/pod1/container1][ram] = 0.687500
	// mean that the allocation "cluster1/namespace1/pod1/container1" will
	// receive 16.67% of cluster1's idle CPU and GPU costs and 68.75% of its
	// RAM costs.
	//
	// For a shareCoefficient example, the entries:
	//   [namespace2] = 0.666667
	//   [__filtered__] = 0.333333
	// mean that the post-aggregation allocation "namespace2" will receive
	// 66.67% of the shared resource costs, while the remaining 33.33% will
	// be filtered out, as they were shared with allocations that did not pass
	// one of the given filters.
	//
	// In order to maintain stable results when multiple operations are being
	// carried out (e.g. sharing idle, sharing resources, and filtering) these
	// coefficients are computed for the full set of allocaitons prior to
	// adding shared overhead and prior to applying filters.

	var err error

	// (2a) If there are idle costs to be shared, compute the coefficients for
	// sharing them among the non-idle, non-aggregated allocations (including
	// the shared allocations).
	var idleCoefficients map[string]map[string]map[string]float64
	if idleSet.Length() > 0 && options.ShareIdle != ShareNone {
		idleCoefficients, err = computeIdleCoeffs(properties, options, as, shareSet)
		if err != nil {
			log.Warningf("AllocationSet.AggregateBy: compute idle coeff: %s", err)
			return fmt.Errorf("error computing idle coefficients: %s", err)
		}
	}

	// (2b) If idle costs are not to be shared, but there are filters, then we
	// need to track the amount of each idle allocation to "filter" in order to
	// maintain parity with the results when idle is shared. That is, we want
	// to return only the idle costs that would have been shared with the given
	// results, even if the filter had not been applied.
	//
	// For example, consider these results from aggregating by namespace with
	// two clusters:
	//
	//  namespace1: 25.00
	//  namespace2: 30.00
	//  namespace3: 15.00
	//  idle:       30.00
	//
	// When we then filter by cluster==cluster1, namespaces 2 and 3 are
	// reduced by the amount that existed on cluster2. Then, idle must also be
	// reduced by the relevant amount:
	//
	//  namespace1: 25.00
	//  namespace2: 15.00
	//  idle:       20.00
	//
	// Note that this can happen for any field, not just cluster, so we again
	// need to track this on a per-cluster, per-allocation, per-resource basis.
	var idleFiltrationCoefficients map[string]map[string]map[string]float64
	if len(options.FilterFuncs) > 0 && options.ShareIdle == ShareNone {
		idleFiltrationCoefficients, err = computeIdleCoeffs(properties, options, as, shareSet)
		if err != nil {
			return fmt.Errorf("error computing idle filtration coefficients: %s", err)
		}
	}

	// (2c) Convert SharedHourlyCosts to Allocations in the shareSet. This must
	// come after idle coefficients are computes so that allocations generated
	// by shared overhead do not skew the idle coefficient computation.
	for name, cost := range options.SharedHourlyCosts {
		if cost > 0.0 {
			hours := as.Resolution().Hours()

			// If set ends in the future, adjust hours accordingly
			diff := time.Now().Sub(as.End())
			if diff < 0.0 {
				hours += diff.Hours()
			}

			totalSharedCost := cost * hours

			shareSet.Insert(&Allocation{
				Name:       fmt.Sprintf("%s/%s", name, SharedSuffix),
				Start:      as.Start(),
				End:        as.End(),
				SharedCost: totalSharedCost,
				TotalCost:  totalSharedCost,
			})
		}
	}

	// (2d) Compute share coefficients for shared resources. These are computed
	// after idle coefficients, and are computed for the aggregated allocations
	// of the main allocation set. See above for details and an example.
	var shareCoefficients map[string]float64
	if shareSet.Length() > 0 {
		shareCoefficients, err = computeShareCoeffs(properties, options, as)
		if err != nil {
			return fmt.Errorf("error computing share coefficients: %s", err)
		}
	}

	// (3-5) Filter, distribute idle cost, and aggregate (in that order)
	for _, alloc := range as.allocations {
		cluster, err := alloc.Properties.GetCluster()
		if err != nil {
			log.Warningf("AllocationSet.AggregateBy: missing cluster for allocation: %s", alloc.Name)
			return err
		}

		skip := false

		// (3) If any of the filter funcs fail, immediately skip the allocation.
		for _, ff := range options.FilterFuncs {
			if !ff(alloc) {
				skip = true
				break
			}
		}
		if skip {
			// If we are tracking idle filtration coefficients, delete the
			// entry corresponding to the filtered allocation. (Deleting the
			// entry will result in that proportional amount being removed
			// from the idle allocation at the end of the process.)
			if idleFiltrationCoefficients != nil {
				if ifcc, ok := idleFiltrationCoefficients[cluster]; ok {
					delete(ifcc, alloc.Name)
				}
			}

			continue
		}

		// (4) Distribute idle allocations according to the idle coefficients
		// NOTE: if idle allocation is off (i.e. ShareIdle == ShareNone) then
		// all idle allocations will be in the aggSet at this point, so idleSet
		// will be empty and we won't enter this block.
		if idleSet.Length() > 0 {
			// Distribute idle allocations by coefficient per-cluster, per-allocation
			for _, idleAlloc := range idleSet.allocations {
				// Only share idle if the cluster matches; i.e. the allocation
				// is from the same cluster as the idle costs
				idleCluster, err := idleAlloc.Properties.GetCluster()
				if err != nil {
					return err
				}
				if idleCluster != cluster {
					continue
				}

				// Make sure idle coefficients exist
				if _, ok := idleCoefficients[cluster]; !ok {
					log.Warningf("AllocationSet.AggregateBy: error getting idle coefficient: no cluster '%s' for '%s'", cluster, alloc.Name)
					continue
				}
				if _, ok := idleCoefficients[cluster][alloc.Name]; !ok {
					log.Warningf("AllocationSet.AggregateBy: error getting idle coefficient for '%s'", alloc.Name)
					continue
				}

				alloc.CPUCoreHours += idleAlloc.CPUCoreHours * idleCoefficients[cluster][alloc.Name]["cpu"]
				alloc.GPUHours += idleAlloc.GPUHours * idleCoefficients[cluster][alloc.Name]["gpu"]
				alloc.RAMByteHours += idleAlloc.RAMByteHours * idleCoefficients[cluster][alloc.Name]["ram"]

				idleCPUCost := idleAlloc.CPUCost * idleCoefficients[cluster][alloc.Name]["cpu"]
				idleGPUCost := idleAlloc.GPUCost * idleCoefficients[cluster][alloc.Name]["gpu"]
				idleRAMCost := idleAlloc.RAMCost * idleCoefficients[cluster][alloc.Name]["ram"]
				alloc.CPUCost += idleCPUCost
				alloc.GPUCost += idleGPUCost
				alloc.RAMCost += idleRAMCost
			}
		}

		// (5) generate key to use for aggregation-by-key and allocation name
		key, err := alloc.generateKey(properties)
		if err != nil {
			return err
		}

		alloc.Name = key
		if options.MergeUnallocated && alloc.IsUnallocated() {
			alloc.Name = UnallocatedSuffix
		}

		// Inserting the allocation with the generated key for a name will
		// perform the actual basic aggregation step.
		aggSet.Insert(alloc)
	}

	// (6) If idle is shared and resources are shared, it's possible that some
	// amount of idle cost will be shared with a shared resource. Distribute
	// that idle allocation, if it exists, to the respective shared allocations
	// before sharing with the aggregated allocations.
	if idleSet.Length() > 0 && shareSet.Length() > 0 {
		for _, alloc := range shareSet.allocations {
			cluster, err := alloc.Properties.GetCluster()
			if err != nil {
				log.Warningf("AllocationSet.AggregateBy: missing cluster for allocation: %s", alloc.Name)
				return err
			}

			// Distribute idle allocations by coefficient per-cluster, per-allocation
			for _, idleAlloc := range idleSet.allocations {
				// Only share idle if the cluster matches; i.e. the allocation
				// is from the same cluster as the idle costs
				idleCluster, err := idleAlloc.Properties.GetCluster()
				if err != nil {
					return err
				}
				if idleCluster != cluster {
					continue
				}

				// Make sure idle coefficients exist
				if _, ok := idleCoefficients[cluster]; !ok {
					log.Warningf("AllocationSet.AggregateBy: error getting idle coefficient: no cluster '%s' for '%s'", cluster, alloc.Name)
					continue
				}
				if _, ok := idleCoefficients[cluster][alloc.Name]; !ok {
					log.Warningf("AllocationSet.AggregateBy: error getting idle coefficient for '%s'", alloc.Name)
					continue
				}

				alloc.CPUCoreHours += idleAlloc.CPUCoreHours * idleCoefficients[cluster][alloc.Name]["cpu"]
				alloc.GPUHours += idleAlloc.GPUHours * idleCoefficients[cluster][alloc.Name]["gpu"]
				alloc.RAMByteHours += idleAlloc.RAMByteHours * idleCoefficients[cluster][alloc.Name]["ram"]

				idleCPUCost := idleAlloc.CPUCost * idleCoefficients[cluster][alloc.Name]["cpu"]
				idleGPUCost := idleAlloc.GPUCost * idleCoefficients[cluster][alloc.Name]["gpu"]
				idleRAMCost := idleAlloc.RAMCost * idleCoefficients[cluster][alloc.Name]["ram"]
				alloc.CPUCost += idleCPUCost
				alloc.GPUCost += idleGPUCost
				alloc.RAMCost += idleRAMCost
				alloc.TotalCost += idleCPUCost + idleGPUCost + idleRAMCost
			}
		}
	}

	// clusterIdleFiltrationCoeffs is used to track per-resource idle
	// coefficients on a cluster-by-cluster basis. It is, essentailly, an
	// aggregation of idleFiltrationCoefficients after they have been
	// filtered above (in step 3)
	var clusterIdleFiltrationCoeffs map[string]map[string]float64
	if idleFiltrationCoefficients != nil {
		clusterIdleFiltrationCoeffs = map[string]map[string]float64{}

		for cluster, m := range idleFiltrationCoefficients {
			if _, ok := clusterIdleFiltrationCoeffs[cluster]; !ok {
				clusterIdleFiltrationCoeffs[cluster] = map[string]float64{
					"cpu": 0.0,
					"gpu": 0.0,
					"ram": 0.0,
				}
			}

			for _, n := range m {
				for resource, val := range n {
					clusterIdleFiltrationCoeffs[cluster][resource] += val
				}
			}
		}
	}

	// (7) If we have both un-shared idle allocations and idle filtration
	// coefficients then apply those. See step (2b) for an example.
	if len(aggSet.idleKeys) > 0 && clusterIdleFiltrationCoeffs != nil {
		for idleKey := range aggSet.idleKeys {
			idleAlloc := aggSet.Get(idleKey)

			cluster, err := idleAlloc.Properties.GetCluster()
			if err != nil {
				log.Warningf("AllocationSet.AggregateBy: idle allocation without cluster: %s", idleAlloc)
				continue
			}

			if resourceCoeffs, ok := clusterIdleFiltrationCoeffs[cluster]; ok {
				idleAlloc.CPUCost *= resourceCoeffs["cpu"]
				idleAlloc.CPUCoreHours *= resourceCoeffs["cpu"]
				idleAlloc.RAMCost *= resourceCoeffs["ram"]
				idleAlloc.RAMByteHours *= resourceCoeffs["ram"]
			}
		}
	}

	// (8) Distribute shared allocations according to the share coefficients.
	if shareSet.Length() > 0 {
		for _, alloc := range aggSet.allocations {
			for _, sharedAlloc := range shareSet.allocations {
				if _, ok := shareCoefficients[alloc.Name]; !ok {
					log.Warningf("AllocationSet.AggregateBy: error getting share coefficienct for '%s'", alloc.Name)
					continue
				}

				alloc.SharedCost += sharedAlloc.TotalCost() * shareCoefficients[alloc.Name]
			}
		}
	}

	// (9) Aggregate external allocations into aggregated allocations. This may
	// not be possible for every external allocation, but attempt to find an
	// exact key match, given each external allocation's proerties, and
	// aggregate if an exact match is found.
	for _, alloc := range externalSet.allocations {
		skip := false
		for _, ff := range options.FilterFuncs {
			if !ff(alloc) {
				skip = true
				break
			}
		}
		if !skip {
			key, err := alloc.generateKey(properties)
			if err != nil {
				continue
			}

			alloc.Name = key
			aggSet.Insert(alloc)
		}
	}

	// (10) Combine all idle allocations into a single "__idle__" allocation
	if !options.SplitIdle {
		for _, idleAlloc := range aggSet.IdleAllocations() {
			aggSet.Delete(idleAlloc.Name)
			idleAlloc.Name = IdleSuffix
			aggSet.Insert(idleAlloc)
		}
	}

	as.allocations = aggSet.allocations

	return nil
}

func computeShareCoeffs(properties Properties, options *AllocationAggregationOptions, as *AllocationSet) (map[string]float64, error) {
	// Compute coeffs by totalling per-allocation, then dividing by the total.
	coeffs := map[string]float64{}

	// Compute totals for all allocations
	total := 0.0

	// ShareEven counts each aggregation with even weight, whereas ShareWeighted
	// counts each aggregation proportionally to its respective costs
	shareType := options.ShareSplit

	// Record allocation values first, then normalize by totals to get percentages
	for n, alloc := range as.allocations {
		if alloc.IsIdle() {
			// Skip idle allocations in coefficient calculation
			continue
		}

		// Determine the post-aggregation key under which the allocation will
		// be shared.
		name, err := alloc.generateKey(properties)
		if err != nil {
			return nil, fmt.Errorf(`failed to generate key for shared allocation "%s": %s`, n, err)
		}

		// If the current allocation will be filtered out in step 3, contribute
		// its share of the shared coefficient to a "__filtered__" bin, which
		// will ultimately be dropped. This step ensures that the shared cost
		// of a non-filtered allocation will be conserved even when the filter
		// is removed. (Otherwise, all the shared cost will get redistributed
		// over the unfiltered results, inflating their shared costs.)
		filtered := false
		for _, ff := range options.FilterFuncs {
			if !ff(alloc) {
				filtered = true
				break
			}
		}
		if filtered {
			name = "__filtered__"
		}

		if shareType == ShareEven {
			// Even distribution is not additive - set to 1.0 for everything
			coeffs[name] = 1.0
			// Total for even distribution is always the number of coefficients
			total = float64(len(coeffs))
		} else {
<<<<<<< HEAD
			// Both are additive for weighted distribution
			coeffs[name] += alloc.TotalCost()
			total += alloc.TotalCost()
=======
			// Both are additive for weighted distribution, where each
			// cumulative coefficient will be divided by the total.
			coeffs[name] += alloc.TotalCost
			total += alloc.TotalCost
>>>>>>> de9a2c71
		}
	}

	// Normalize coefficients by totals
	for a := range coeffs {
		if coeffs[a] > 0 && total > 0 {
			coeffs[a] /= total
		} else {
			log.Warningf("ETL: invalid values for shared coefficients: %d, %d", coeffs[a], total)
			coeffs[a] = 0.0
		}
	}

	return coeffs, nil
}

func computeIdleCoeffs(properties Properties, options *AllocationAggregationOptions, as *AllocationSet, shareSet *AllocationSet) (map[string]map[string]map[string]float64, error) {
	types := []string{"cpu", "gpu", "ram"}

	// Compute idle coefficients, then save them in AllocationAggregationOptions
	coeffs := map[string]map[string]map[string]float64{}

	// Compute totals per resource for CPU, GPU, RAM, and PV
	totals := map[string]map[string]float64{}

	// ShareEven counts each allocation with even weight, whereas ShareWeighted
	// counts each allocation proportionally to its respective costs
	shareType := options.ShareIdle

	// Record allocation values first, then normalize by totals to get percentages
	for _, alloc := range as.allocations {
		if alloc.IsIdle() {
			// Skip idle allocations in coefficient calculation
			continue
		}

		// We need to key the allocations by cluster id
		clusterID, err := alloc.Properties.GetCluster()
		if err != nil {
			return nil, err
		}

		// get the name key for the allocation
		name := alloc.Name

		// Create cluster based tables if they don't exist
		if _, ok := coeffs[clusterID]; !ok {
			coeffs[clusterID] = map[string]map[string]float64{}
		}
		if _, ok := totals[clusterID]; !ok {
			totals[clusterID] = map[string]float64{}
		}

		if _, ok := coeffs[clusterID][name]; !ok {
			coeffs[clusterID][name] = map[string]float64{}
		}

		if shareType == ShareEven {
			for _, r := range types {
				// Not additive - hard set to 1.0
				coeffs[clusterID][name][r] = 1.0

				// totals are additive
				totals[clusterID][r] += 1.0
			}
		} else {
			coeffs[clusterID][name]["cpu"] += alloc.CPUCost
			coeffs[clusterID][name]["gpu"] += alloc.GPUCost
			coeffs[clusterID][name]["ram"] += alloc.RAMCost

			totals[clusterID]["cpu"] += alloc.CPUCost
			totals[clusterID]["gpu"] += alloc.GPUCost
			totals[clusterID]["ram"] += alloc.RAMCost
		}
	}

	// Do the same for shared allocations
	for _, alloc := range shareSet.allocations {
		if alloc.IsIdle() {
			// Skip idle allocations in coefficient calculation
			continue
		}

		// We need to key the allocations by cluster id
		clusterID, err := alloc.Properties.GetCluster()
		if err != nil {
			return nil, err
		}

		// get the name key for the allocation
		name := alloc.Name

		// Create cluster based tables if they don't exist
		if _, ok := coeffs[clusterID]; !ok {
			coeffs[clusterID] = map[string]map[string]float64{}
		}
		if _, ok := totals[clusterID]; !ok {
			totals[clusterID] = map[string]float64{}
		}

		if _, ok := coeffs[clusterID][name]; !ok {
			coeffs[clusterID][name] = map[string]float64{}
		}

		if shareType == ShareEven {
			for _, r := range types {
				// Not additive - hard set to 1.0
				coeffs[clusterID][name][r] = 1.0

				// totals are additive
				totals[clusterID][r] += 1.0
			}
		} else {
			coeffs[clusterID][name]["cpu"] += alloc.CPUCost
			coeffs[clusterID][name]["gpu"] += alloc.GPUCost
			coeffs[clusterID][name]["ram"] += alloc.RAMCost

			totals[clusterID]["cpu"] += alloc.CPUCost
			totals[clusterID]["gpu"] += alloc.GPUCost
			totals[clusterID]["ram"] += alloc.RAMCost
		}
	}

	// Normalize coefficients by totals
	for c := range coeffs {
		for a := range coeffs[c] {
			for _, r := range types {
				if coeffs[c][a][r] > 0 && totals[c][r] > 0 {
					coeffs[c][a][r] /= totals[c][r]
				}
			}
		}
	}

	return coeffs, nil
}

func (a *Allocation) generateKey(properties Properties) (string, error) {
	// Names will ultimately be joined into a single name, which uniquely
	// identifies allocations.
	names := []string{}

	if properties.HasCluster() {
		cluster, err := a.Properties.GetCluster()
		if err != nil {
			return "", err
		}
		names = append(names, cluster)
	}

	if properties.HasNode() {
		node, err := a.Properties.GetNode()
		if err != nil {
			return "", err
		}
		names = append(names, node)
	}

	if properties.HasNamespace() {
		namespace, err := a.Properties.GetNamespace()
		if err != nil {
			return "", err
		}
		names = append(names, namespace)
	}

	if properties.HasControllerKind() {
		controllerKind, err := a.Properties.GetControllerKind()
		if err != nil {
			// Indicate that allocation has no controller
			controllerKind = UnallocatedSuffix
		}

		if prop, _ := properties.GetControllerKind(); prop != "" && prop != controllerKind {
			// The allocation does not have the specified controller kind
			controllerKind = UnallocatedSuffix
		}
		names = append(names, controllerKind)
	}

	if properties.HasController() {
		if !properties.HasControllerKind() {
			controllerKind, err := a.Properties.GetControllerKind()
			if err == nil {
				names = append(names, controllerKind)
			}
		}

		controller, err := a.Properties.GetController()
		if err != nil {
			// Indicate that allocation has no controller
			controller = UnallocatedSuffix
		}

		names = append(names, controller)
	}

	if properties.HasPod() {
		pod, err := a.Properties.GetPod()
		if err != nil {
			return "", err
		}

		names = append(names, pod)
	}

	if properties.HasContainer() {
		container, err := a.Properties.GetContainer()
		if err != nil {
			return "", err
		}

		names = append(names, container)
	}

	if properties.HasService() {
		services, err := a.Properties.GetServices()
		if err != nil {
			// Indicate that allocation has no services
			names = append(names, UnallocatedSuffix)
		} else {
			if len(services) > 0 {
				for _, service := range services {
					names = append(names, service)
					break
				}
			} else {
				// Indicate that allocation has no services
				names = append(names, UnallocatedSuffix)
			}
		}
	}

	if properties.HasAnnotations() {
		annotations, err := a.Properties.GetAnnotations() // annotations that the individual allocation possesses
		if err != nil {
			// Indicate that allocation has no annotations
			names = append(names, UnallocatedSuffix)
		} else {
			annotationNames := []string{}

			aggAnnotations, err := properties.GetAnnotations() // potential annotations to aggregate on supplied by the API caller
			if err != nil {
				// We've already checked HasAnnotation, so this should never occur
				return "", err
			}
			// calvin - support multi-annotation aggregation
			for annotationName := range aggAnnotations {
				if val, ok := annotations[annotationName]; ok {
					annotationNames = append(annotationNames, fmt.Sprintf("%s=%s", annotationName, val))
				} else if indexOf(UnallocatedSuffix, annotationNames) == -1 { // if UnallocatedSuffix not already in names
					annotationNames = append(annotationNames, UnallocatedSuffix)
				}
			}
			// resolve arbitrary ordering. e.g., app=app0/env=env0 is the same agg as env=env0/app=app0
			if len(annotationNames) > 1 {
				sort.Strings(annotationNames)
			}
			unallocatedSuffixIndex := indexOf(UnallocatedSuffix, annotationNames)
			// suffix should be at index 0 if it exists b/c of underscores
			if unallocatedSuffixIndex != -1 {
				annotationNames = append(annotationNames[:unallocatedSuffixIndex], annotationNames[unallocatedSuffixIndex+1:]...)
				annotationNames = append(annotationNames, UnallocatedSuffix) // append to end
			}

			names = append(names, annotationNames...)
		}
	}

	if properties.HasLabel() {
		labels, err := a.Properties.GetLabels() // labels that the individual allocation possesses
		if err != nil {
			// Indicate that allocation has no labels
			names = append(names, UnallocatedSuffix)
		} else {
			labelNames := []string{}

			aggLabels, err := properties.GetLabels() // potential labels to aggregate on supplied by the API caller
			if err != nil {
				// We've already checked HasLabel, so this should never occur
				return "", err
			}
			// calvin - support multi-label aggregation
			for labelName := range aggLabels {
				if val, ok := labels[labelName]; ok {
					labelNames = append(labelNames, fmt.Sprintf("%s=%s", labelName, val))
				} else if indexOf(UnallocatedSuffix, labelNames) == -1 { // if UnallocatedSuffix not already in names
					labelNames = append(labelNames, UnallocatedSuffix)
				}
			}
			// resolve arbitrary ordering. e.g., app=app0/env=env0 is the same agg as env=env0/app=app0
			if len(labelNames) > 1 {
				sort.Strings(labelNames)
			}
			unallocatedSuffixIndex := indexOf(UnallocatedSuffix, labelNames)
			// suffix should be at index 0 if it exists b/c of underscores
			if unallocatedSuffixIndex != -1 {
				labelNames = append(labelNames[:unallocatedSuffixIndex], labelNames[unallocatedSuffixIndex+1:]...)
				labelNames = append(labelNames, UnallocatedSuffix) // append to end
			}

			names = append(names, labelNames...)
		}
	}

	return strings.Join(names, "/"), nil
}

// TODO:CLEANUP get rid of this
// Helper function to check for slice membership. Not sure if repeated elsewhere in our codebase.
func indexOf(v string, arr []string) int {
	for i, s := range arr {
		// This is caseless equivalence
		if strings.EqualFold(v, s) {
			return i
		}
	}
	return -1
}

// Clone returns a new AllocationSet with a deep copy of the given
// AllocationSet's allocations.
func (as *AllocationSet) Clone() *AllocationSet {
	if as == nil {
		return nil
	}

	as.RLock()
	defer as.RUnlock()

	allocs := map[string]*Allocation{}
	for k, v := range as.allocations {
		allocs[k] = v.Clone()
	}

	externalKeys := map[string]bool{}
	for k, v := range as.externalKeys {
		externalKeys[k] = v
	}

	idleKeys := map[string]bool{}
	for k, v := range as.idleKeys {
		idleKeys[k] = v
	}

	return &AllocationSet{
		allocations:  allocs,
		externalKeys: externalKeys,
		idleKeys:     idleKeys,
		Window:       as.Window.Clone(),
	}
}

// ComputeIdleAllocations computes the idle allocations for the AllocationSet,
// given a set of Assets. Ideally, assetSet should contain only Nodes, but if
// it contains other Assets, they will be ignored; only CPU, GPU and RAM are
// considered for idle allocation. If the Nodes have adjustments, then apply
// the adjustments proportionally to each of the resources so that total
// allocation with idle reflects the adjusted node costs. One idle allocation
// per-cluster will be computed and returned, keyed by cluster_id.
func (as *AllocationSet) ComputeIdleAllocations(assetSet *AssetSet) (map[string]*Allocation, error) {
	if as == nil {
		return nil, fmt.Errorf("cannot compute idle allocation for nil AllocationSet")
	}

	if assetSet == nil {
		return nil, fmt.Errorf("cannot compute idle allocation with nil AssetSet")
	}

	if !as.Window.Equal(assetSet.Window) {
		return nil, fmt.Errorf("cannot compute idle allocation for sets with mismatched windows: %s != %s", as.Window, assetSet.Window)
	}

	window := as.Window

	// Build a map of cumulative cluster asset costs, per resource; i.e.
	// cluster-to-{cpu|gpu|ram}-to-cost.
	assetClusterResourceCosts := map[string]map[string]float64{}
	assetSet.Each(func(key string, a Asset) {
		if node, ok := a.(*Node); ok {
			if _, ok := assetClusterResourceCosts[node.Properties().Cluster]; !ok {
				assetClusterResourceCosts[node.Properties().Cluster] = map[string]float64{}
			}

			// adjustmentRate is used to scale resource costs proportionally
			// by the adjustment. This is necessary because we only get one
			// adjustment per Node, not one per-resource-per-Node.
			//
			// e.g. total cost = $90, adjustment = -$10 => 0.9
			// e.g. total cost = $150, adjustment = -$300 => 0.3333
			// e.g. total cost = $150, adjustment = $50 => 1.5
			adjustmentRate := 1.0
			if node.TotalCost()-node.Adjustment() == 0 {
				// If (totalCost - adjustment) is 0.0 then adjustment cancels
				// the entire node cost and we should make everything 0
				// without dividing by 0.
				adjustmentRate = 0.0
			} else if node.Adjustment() != 0.0 {
				// adjustmentRate is the ratio of cost-with-adjustment (i.e. TotalCost)
				// to cost-without-adjustment (i.e. TotalCost - Adjustment).
				adjustmentRate = node.TotalCost() / (node.TotalCost() - node.Adjustment())
			}

			cpuCost := node.CPUCost * (1.0 - node.Discount) * adjustmentRate
			gpuCost := node.GPUCost * (1.0 - node.Discount) * adjustmentRate
			ramCost := node.RAMCost * (1.0 - node.Discount) * adjustmentRate

			assetClusterResourceCosts[node.Properties().Cluster]["cpu"] += cpuCost
			assetClusterResourceCosts[node.Properties().Cluster]["gpu"] += gpuCost
			assetClusterResourceCosts[node.Properties().Cluster]["ram"] += ramCost
		}
	})

	// Determine start, end on a per-cluster basis
	clusterStarts := map[string]time.Time{}
	clusterEnds := map[string]time.Time{}

	// Subtract allocated costs from asset costs, leaving only the remaining
	// idle costs.
	as.Each(func(name string, a *Allocation) {
		cluster, err := a.Properties.GetCluster()
		if err != nil {
			// Failed to find allocation's cluster
			return
		}

		if _, ok := assetClusterResourceCosts[cluster]; !ok {
			// Failed to find assets for allocation's cluster
			return
		}

		// Set cluster (start, end) if they are either not currently set,
		// or if the detected (start, end) of the current allocation falls
		// before or after, respectively, the current values.
		if s, ok := clusterStarts[cluster]; !ok || a.Start.Before(s) {
			clusterStarts[cluster] = a.Start
		}
		if e, ok := clusterEnds[cluster]; !ok || a.End.After(e) {
			clusterEnds[cluster] = a.End
		}

		assetClusterResourceCosts[cluster]["cpu"] -= a.CPUCost
		assetClusterResourceCosts[cluster]["gpu"] -= a.GPUCost
		assetClusterResourceCosts[cluster]["ram"] -= a.RAMCost
	})

	// Turn remaining un-allocated asset costs into idle allocations
	idleAllocs := map[string]*Allocation{}
	for cluster, resources := range assetClusterResourceCosts {
		// Default start and end to the (start, end) of the given window, but
		// use the actual, detected (start, end) pair if they are available.
		start := *window.Start()
		if s, ok := clusterStarts[cluster]; ok && window.Contains(s) {
			start = s
		}
		end := *window.End()
		if e, ok := clusterEnds[cluster]; ok && window.Contains(e) {
			end = e
		}

		idleAlloc := &Allocation{
			Name:       fmt.Sprintf("%s/%s", cluster, IdleSuffix),
			Window:     window.Clone(),
			Properties: Properties{ClusterProp: cluster},
			Start:      start,
			End:        end,
			CPUCost:    resources["cpu"],
			GPUCost:    resources["gpu"],
			RAMCost:    resources["ram"],
		}

		// Do not continue if multiple idle allocations are computed for a
		// single cluster.
		if _, ok := idleAllocs[cluster]; ok {
			return nil, fmt.Errorf("duplicate idle allocations for cluster %s", cluster)
		}

		idleAllocs[cluster] = idleAlloc
	}

	return idleAllocs, nil
}

// Delete removes the allocation with the given name from the set
func (as *AllocationSet) Delete(name string) {
	if as == nil {
		return
	}

	as.Lock()
	defer as.Unlock()
	delete(as.externalKeys, name)
	delete(as.idleKeys, name)
	delete(as.allocations, name)
}

// Each invokes the given function for each Allocation in the set
func (as *AllocationSet) Each(f func(string, *Allocation)) {
	if as == nil {
		return
	}

	for k, a := range as.allocations {
		f(k, a)
	}
}

// End returns the End time of the AllocationSet window
func (as *AllocationSet) End() time.Time {
	if as == nil {
		log.Warningf("Allocation ETL: calling End on nil AllocationSet")
		return time.Unix(0, 0)
	}
	if as.Window.End() == nil {
		log.Warningf("Allocation ETL: AllocationSet with illegal window: End is nil; len(as.allocations)=%d", len(as.allocations))
		return time.Unix(0, 0)
	}
	return *as.Window.End()
}

// Get returns the Allocation at the given key in the AllocationSet
func (as *AllocationSet) Get(key string) *Allocation {
	as.RLock()
	defer as.RUnlock()

	if alloc, ok := as.allocations[key]; ok {
		return alloc
	}

	return nil
}

// ExternalAllocations returns a map of the external allocations in the set.
// Returns clones of the actual Allocations, so mutability is not a problem.
func (as *AllocationSet) ExternalAllocations() map[string]*Allocation {
	externals := map[string]*Allocation{}

	if as.IsEmpty() {
		return externals
	}

	as.RLock()
	defer as.RUnlock()

	for key := range as.externalKeys {
		if alloc, ok := as.allocations[key]; ok {
			externals[key] = alloc.Clone()
		}
	}

	return externals
}

// ExternalCost returns the total aggregated external costs of the set
func (as *AllocationSet) ExternalCost() float64 {
	if as.IsEmpty() {
		return 0.0
	}

	as.RLock()
	defer as.RUnlock()

	externalCost := 0.0
	for _, alloc := range as.allocations {
		externalCost += alloc.ExternalCost
	}

	return externalCost
}

// IdleAllocations returns a map of the idle allocations in the AllocationSet.
// Returns clones of the actual Allocations, so mutability is not a problem.
func (as *AllocationSet) IdleAllocations() map[string]*Allocation {
	idles := map[string]*Allocation{}

	if as.IsEmpty() {
		return idles
	}

	as.RLock()
	defer as.RUnlock()

	for key := range as.idleKeys {
		if alloc, ok := as.allocations[key]; ok {
			idles[key] = alloc.Clone()
		}
	}

	return idles
}

// Insert aggregates the current entry in the AllocationSet by the given Allocation,
// but only if the Allocation is valid, i.e. matches the AllocationSet's window. If
// there is no existing entry, one is created. Nil error response indicates success.
func (as *AllocationSet) Insert(that *Allocation) error {
	return as.insert(that)
}

func (as *AllocationSet) insert(that *Allocation) error {
	if as == nil {
		return fmt.Errorf("cannot insert into nil AllocationSet")
	}

	as.Lock()
	defer as.Unlock()

	if as.allocations == nil {
		as.allocations = map[string]*Allocation{}
	}

	if as.externalKeys == nil {
		as.externalKeys = map[string]bool{}
	}

	if as.idleKeys == nil {
		as.idleKeys = map[string]bool{}
	}

	// Add the given Allocation to the existing entry, if there is one;
	// otherwise just set directly into allocations
	if _, ok := as.allocations[that.Name]; !ok {
		as.allocations[that.Name] = that
	} else {
		as.allocations[that.Name].add(that)
	}

	// If the given Allocation is an external one, record that
	if that.IsExternal() {
		as.externalKeys[that.Name] = true
	}

	// If the given Allocation is an idle one, record that
	if that.IsIdle() {
		as.idleKeys[that.Name] = true
	}

	return nil
}

// IsEmpty returns true if the AllocationSet is nil, or if it contains
// zero allocations.
func (as *AllocationSet) IsEmpty() bool {
	if as == nil || len(as.allocations) == 0 {
		return true
	}

	as.RLock()
	defer as.RUnlock()
	return as.allocations == nil || len(as.allocations) == 0
}

// Length returns the number of Allocations in the set
func (as *AllocationSet) Length() int {
	if as == nil {
		return 0
	}

	as.RLock()
	defer as.RUnlock()
	return len(as.allocations)
}

// Map clones and returns a map of the AllocationSet's Allocations
func (as *AllocationSet) Map() map[string]*Allocation {
	if as.IsEmpty() {
		return map[string]*Allocation{}
	}

	return as.Clone().allocations
}

// MarshalJSON JSON-encodes the AllocationSet
func (as *AllocationSet) MarshalJSON() ([]byte, error) {
	as.RLock()
	defer as.RUnlock()
	return json.Marshal(as.allocations)
}

// Resolution returns the AllocationSet's window duration
func (as *AllocationSet) Resolution() time.Duration {
	return as.Window.Duration()
}

// Set uses the given Allocation to overwrite the existing entry in the
// AllocationSet under the Allocation's name.
func (as *AllocationSet) Set(alloc *Allocation) error {
	if as.IsEmpty() {
		as.Lock()
		as.allocations = map[string]*Allocation{}
		as.externalKeys = map[string]bool{}
		as.idleKeys = map[string]bool{}
		as.Unlock()
	}

	as.Lock()
	defer as.Unlock()

	as.allocations[alloc.Name] = alloc

	// If the given Allocation is an external one, record that
	if alloc.IsExternal() {
		as.externalKeys[alloc.Name] = true
	}

	// If the given Allocation is an idle one, record that
	if alloc.IsIdle() {
		as.idleKeys[alloc.Name] = true
	}

	return nil
}

// Start returns the Start time of the AllocationSet window
func (as *AllocationSet) Start() time.Time {
	if as == nil {
		log.Warningf("Allocation ETL: calling Start on nil AllocationSet")
		return time.Unix(0, 0)
	}
	if as.Window.Start() == nil {
		log.Warningf("Allocation ETL: AllocationSet with illegal window: Start is nil; len(as.allocations)=%d", len(as.allocations))
		return time.Unix(0, 0)
	}
	return *as.Window.Start()
}

// String represents the given Allocation as a string
func (as *AllocationSet) String() string {
	if as == nil {
		return "<nil>"
	}
	return fmt.Sprintf("AllocationSet{length: %d; window: %s; totalCost: %.2f}",
		as.Length(), as.Window, as.TotalCost())
}

// TotalCost returns the sum of all TotalCosts of the allocations contained
func (as *AllocationSet) TotalCost() float64 {
	if as.IsEmpty() {
		return 0.0
	}

	as.RLock()
	defer as.RUnlock()

	tc := 0.0
	for _, a := range as.allocations {
		tc += a.TotalCost()
	}
	return tc
}

// UTCOffset returns the AllocationSet's configured UTCOffset.
func (as *AllocationSet) UTCOffset() time.Duration {
	_, zone := as.Start().Zone()
	return time.Duration(zone) * time.Second
}

func (as *AllocationSet) accumulate(that *AllocationSet) (*AllocationSet, error) {
	if as.IsEmpty() {
		return that, nil
	}

	if that.IsEmpty() {
		return as, nil
	}

	// Set start, end to min(start), max(end)
	start := as.Start()
	end := as.End()
	if that.Start().Before(start) {
		start = that.Start()
	}
	if that.End().After(end) {
		end = that.End()
	}

	acc := NewAllocationSet(start, end)

	as.RLock()
	defer as.RUnlock()

	that.RLock()
	defer that.RUnlock()

	for _, alloc := range as.allocations {
		err := acc.insert(alloc)
		if err != nil {
			return nil, err
		}
	}

	for _, alloc := range that.allocations {
		err := acc.insert(alloc)
		if err != nil {
			return nil, err
		}
	}

	return acc, nil
}

// AllocationSetRange is a thread-safe slice of AllocationSets. It is meant to
// be used such that the AllocationSets held are consecutive and coherent with
// respect to using the same aggregation properties, UTC offset, and
// resolution. However these rules are not necessarily enforced, so use wisely.
type AllocationSetRange struct {
	sync.RWMutex
	allocations []*AllocationSet
}

// NewAllocationSetRange instantiates a new range composed of the given
// AllocationSets in the order provided.
func NewAllocationSetRange(allocs ...*AllocationSet) *AllocationSetRange {
	return &AllocationSetRange{
		allocations: allocs,
	}
}

// Accumulate sums each AllocationSet in the given range, returning a single cumulative
// AllocationSet for the entire range.
func (asr *AllocationSetRange) Accumulate() (*AllocationSet, error) {
	var allocSet *AllocationSet
	var err error

	asr.RLock()
	defer asr.RUnlock()

	for _, as := range asr.allocations {
		allocSet, err = allocSet.accumulate(as)
		if err != nil {
			return nil, err
		}
	}

	return allocSet, nil
}

// TODO niko/etl accumulate into lower-resolution chunks of the given resolution
// func (asr *AllocationSetRange) AccumulateBy(resolution time.Duration) *AllocationSetRange

// AggregateBy aggregates each AllocationSet in the range by the given
// properties and options.
func (asr *AllocationSetRange) AggregateBy(properties Properties, options *AllocationAggregationOptions) error {
	aggRange := &AllocationSetRange{allocations: []*AllocationSet{}}

	asr.Lock()
	defer asr.Unlock()

	for _, as := range asr.allocations {
		err := as.AggregateBy(properties, options)
		if err != nil {
			return err
		}
		aggRange.allocations = append(aggRange.allocations, as)
	}

	asr.allocations = aggRange.allocations

	return nil
}

// Append appends the given AllocationSet to the end of the range. It does not
// validate whether or not that violates window continuity.
func (asr *AllocationSetRange) Append(that *AllocationSet) {
	asr.Lock()
	defer asr.Unlock()
	asr.allocations = append(asr.allocations, that)
}

// Each invokes the given function for each AllocationSet in the range
func (asr *AllocationSetRange) Each(f func(int, *AllocationSet)) {
	if asr == nil {
		return
	}

	for i, as := range asr.allocations {
		f(i, as)
	}
}

// Get retrieves the AllocationSet at the given index of the range.
func (asr *AllocationSetRange) Get(i int) (*AllocationSet, error) {
	if i < 0 || i >= len(asr.allocations) {
		return nil, fmt.Errorf("AllocationSetRange: index out of range: %d", i)
	}

	asr.RLock()
	defer asr.RUnlock()
	return asr.allocations[i], nil
}

// InsertRange merges the given AllocationSetRange into the receiving one by
// lining up sets with matching windows, then inserting each allocation from
// the given ASR into the respective set in the receiving ASR. If the given
// ASR contains an AllocationSet from a window that does not exist in the
// receiving ASR, then an error is returned. However, the given ASR does not
// need to cover the full range of the receiver.
func (asr *AllocationSetRange) InsertRange(that *AllocationSetRange) error {
	if asr == nil {
		return fmt.Errorf("cannot insert range into nil AllocationSetRange")
	}

	// keys maps window to index in asr
	keys := map[string]int{}
	asr.Each(func(i int, as *AllocationSet) {
		if as == nil {
			return
		}
		keys[as.Window.String()] = i
	})

	// Nothing to merge, so simply return
	if len(keys) == 0 {
		return nil
	}

	var err error
	that.Each(func(j int, thatAS *AllocationSet) {
		if thatAS == nil || err != nil {
			return
		}

		// Find matching AllocationSet in asr
		i, ok := keys[thatAS.Window.String()]
		if !ok {
			err = fmt.Errorf("cannot merge AllocationSet into window that does not exist: %s", thatAS.Window.String())
			return
		}
		as, err := asr.Get(i)
		if err != nil {
			err = fmt.Errorf("AllocationSetRange index does not exist: %d", i)
			return
		}

		// Insert each Allocation from the given set
		thatAS.Each(func(k string, alloc *Allocation) {
			err = as.Insert(alloc)
			if err != nil {
				err = fmt.Errorf("error inserting allocation: %s", err)
				return
			}
		})
	})

	// err might be nil
	return err
}

// Length returns the length of the range, which is zero if nil
func (asr *AllocationSetRange) Length() int {
	if asr == nil || asr.allocations == nil {
		return 0
	}

	asr.RLock()
	defer asr.RUnlock()
	return len(asr.allocations)
}

// MarshalJSON JSON-encodes the range
func (asr *AllocationSetRange) MarshalJSON() ([]byte, error) {
	asr.RLock()
	asr.RUnlock()
	return json.Marshal(asr.allocations)
}

// Slice copies the underlying slice of AllocationSets, maintaining order,
// and returns the copied slice.
func (asr *AllocationSetRange) Slice() []*AllocationSet {
	if asr == nil || asr.allocations == nil {
		return nil
	}

	asr.RLock()
	defer asr.RUnlock()
	copy := []*AllocationSet{}
	for _, as := range asr.allocations {
		copy = append(copy, as.Clone())
	}
	return copy
}

// String represents the given AllocationSetRange as a string
func (asr *AllocationSetRange) String() string {
	if asr == nil {
		return "<nil>"
	}
	return fmt.Sprintf("AllocationSetRange{length: %d}", asr.Length())
}

// UTCOffset returns the detected UTCOffset of the AllocationSets within the
// range. Defaults to 0 if the range is nil or empty. Does not warn if there
// are sets with conflicting UTCOffsets (just returns the first).
func (asr *AllocationSetRange) UTCOffset() time.Duration {
	if asr.Length() == 0 {
		return 0
	}

	as, err := asr.Get(0)
	if err != nil {
		return 0
	}
	return as.UTCOffset()
}

// Window returns the full window that the AllocationSetRange spans, from the
// start of the first AllocationSet to the end of the last one.
func (asr *AllocationSetRange) Window() Window {
	if asr == nil || asr.Length() == 0 {
		return NewWindow(nil, nil)
	}

	start := asr.allocations[0].Start()
	end := asr.allocations[asr.Length()-1].End()

	return NewWindow(&start, &end)
}<|MERGE_RESOLUTION|>--- conflicted
+++ resolved
@@ -535,31 +535,6 @@
 		Window: as.Window.Clone(),
 	}
 
-<<<<<<< HEAD
-	// Convert SharedHourlyCosts to Allocations in the shareSet
-	for name, cost := range options.SharedHourlyCosts {
-		if cost > 0.0 {
-			hours := as.Resolution().Hours()
-
-			// If set ends in the future, adjust hours accordingly
-			diff := time.Now().Sub(as.End())
-			if diff < 0.0 {
-				hours += diff.Hours()
-			}
-
-			totalSharedCost := cost * hours
-
-			shareSet.Insert(&Allocation{
-				Name:       fmt.Sprintf("%s/%s", name, SharedSuffix),
-				Start:      as.Start(),
-				End:        as.End(),
-				SharedCost: totalSharedCost,
-			})
-		}
-	}
-
-=======
->>>>>>> de9a2c71
 	as.Lock()
 	defer as.Unlock()
 
@@ -1006,16 +981,10 @@
 			// Total for even distribution is always the number of coefficients
 			total = float64(len(coeffs))
 		} else {
-<<<<<<< HEAD
-			// Both are additive for weighted distribution
+			// Both are additive for weighted distribution, where each
+			// cumulative coefficient will be divided by the total.
 			coeffs[name] += alloc.TotalCost()
 			total += alloc.TotalCost()
-=======
-			// Both are additive for weighted distribution, where each
-			// cumulative coefficient will be divided by the total.
-			coeffs[name] += alloc.TotalCost
-			total += alloc.TotalCost
->>>>>>> de9a2c71
 		}
 	}
 
