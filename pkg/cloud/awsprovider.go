package cloud

import (
	"bytes"
	"compress/gzip"
	"encoding/csv"
	"encoding/json"
	"fmt"
	"io"
	"io/ioutil"
	"net/http"
	"os"
	"regexp"
	"strconv"
	"strings"
	"sync"
	"time"

	"k8s.io/klog"

	"github.com/kubecost/cost-model/pkg/clustercache"
	"github.com/kubecost/cost-model/pkg/env"
	"github.com/kubecost/cost-model/pkg/errors"
	"github.com/kubecost/cost-model/pkg/log"
	"github.com/kubecost/cost-model/pkg/util"

	"github.com/aws/aws-sdk-go/aws"
	"github.com/aws/aws-sdk-go/aws/awserr"
	"github.com/aws/aws-sdk-go/aws/credentials"
	"github.com/aws/aws-sdk-go/aws/credentials/stscreds"
	"github.com/aws/aws-sdk-go/aws/session"
	"github.com/aws/aws-sdk-go/service/athena"
	"github.com/aws/aws-sdk-go/service/ec2"
	"github.com/aws/aws-sdk-go/service/s3"
	"github.com/aws/aws-sdk-go/service/s3/s3manager"
	"github.com/jszwec/csvutil"

	v1 "k8s.io/api/core/v1"
)

const awsReservedInstancePricePerHour = 0.0287
const supportedSpotFeedVersion = "1"
const SpotInfoUpdateType = "spotinfo"
const AthenaInfoUpdateType = "athenainfo"
const PreemptibleType = "preemptible"

const APIPricingSource = "Public API"
const SpotPricingSource = "Spot Data Feed"
const ReservedInstancePricingSource = "Savings Plan, Reservied Instance, and Out-Of-Cluster"

func (aws *AWS) PricingSourceStatus() map[string]*PricingSource {

	sources := make(map[string]*PricingSource)

	sps := &PricingSource{
		Name: SpotPricingSource,
	}
	sps.Error = aws.SpotPricingStatus
	if sps.Error != "" {
		sps.Available = false
	} else if len(aws.SpotPricingByInstanceID) > 0 {
		sps.Available = true
	} else {
		sps.Error = "No spot instances detected"
	}
	sources[SpotPricingSource] = sps

	rps := &PricingSource{
		Name: ReservedInstancePricingSource,
	}
	rps.Error = aws.RIPricingStatus
	if rps.Error != "" {
		rps.Available = false
	} else if len(aws.RIPricingByInstanceID) > 0 {
		rps.Available = true
	} else {
		rps.Error = "No reserved instances detected"
	}
	sources[ReservedInstancePricingSource] = rps
	return sources

}

// How often spot data is refreshed
const SpotRefreshDuration = 15 * time.Minute

const defaultConfigPath = "/var/configs/"

var awsRegions = []string{
	"us-east-2",
	"us-east-1",
	"us-west-1",
	"us-west-2",
	"ap-east-1",
	"ap-south-1",
	"ap-northeast-3",
	"ap-northeast-2",
	"ap-southeast-1",
	"ap-southeast-2",
	"ap-northeast-1",
	"ca-central-1",
	"cn-north-1",
	"cn-northwest-1",
	"eu-central-1",
	"eu-west-1",
	"eu-west-2",
	"eu-west-3",
	"eu-north-1",
	"me-south-1",
	"sa-east-1",
	"us-gov-east-1",
	"us-gov-west-1",
}

// AWS represents an Amazon Provider
type AWS struct {
	Pricing                     map[string]*AWSProductTerms
	SpotPricingByInstanceID     map[string]*spotInfo
	SpotPricingUpdatedAt        *time.Time
	SpotRefreshRunning          bool
	SpotPricingLock             sync.RWMutex
	SpotPricingStatus           string
	RIPricingByInstanceID       map[string]*RIData
	RIPricingStatus             string
	RIDataRunning               bool
	RIDataLock                  sync.RWMutex
	SavingsPlanDataByInstanceID map[string]*SavingsPlanData
	SavingsPlanDataRunning      bool
	SavingsPlanDataLock         sync.RWMutex
	ValidPricingKeys            map[string]bool
	Clientset                   clustercache.ClusterCache
	BaseCPUPrice                string
	BaseRAMPrice                string
	BaseGPUPrice                string
	BaseSpotCPUPrice            string
	BaseSpotRAMPrice            string
	SpotLabelName               string
	SpotLabelValue              string
	SpotDataRegion              string
	SpotDataBucket              string
	SpotDataPrefix              string
	ProjectID                   string
	DownloadPricingDataLock     sync.RWMutex
	Config                      *ProviderConfig
	ServiceAccountChecks        map[string]*ServiceAccountCheck
	clusterManagementPrice      float64
	clusterProvisioner          string
	*CustomProvider
}

type AWSAccessKey struct {
	AccessKeyID     string `json:"aws_access_key_id"`
	SecretAccessKey string `json:"aws_secret_access_key"`
}

// AWSPricing maps a k8s node to an AWS Pricing "product"
type AWSPricing struct {
	Products map[string]*AWSProduct `json:"products"`
	Terms    AWSPricingTerms        `json:"terms"`
}

// AWSProduct represents a purchased SKU
type AWSProduct struct {
	Sku        string               `json:"sku"`
	Attributes AWSProductAttributes `json:"attributes"`
}

// AWSProductAttributes represents metadata about the product used to map to a node.
type AWSProductAttributes struct {
	Location        string `json:"location"`
	InstanceType    string `json:"instanceType"`
	Memory          string `json:"memory"`
	Storage         string `json:"storage"`
	VCpu            string `json:"vcpu"`
	UsageType       string `json:"usagetype"`
	OperatingSystem string `json:"operatingSystem"`
	PreInstalledSw  string `json:"preInstalledSw"`
	InstanceFamily  string `json:"instanceFamily"`
	GPU             string `json:"gpu"` // GPU represents the number of GPU on the instance
}

// AWSPricingTerms are how you pay for the node: OnDemand, Reserved, or (TODO) Spot
type AWSPricingTerms struct {
	OnDemand map[string]map[string]*AWSOfferTerm `json:"OnDemand"`
	Reserved map[string]map[string]*AWSOfferTerm `json:"Reserved"`
}

// AWSOfferTerm is a sku extension used to pay for the node.
type AWSOfferTerm struct {
	Sku             string                  `json:"sku"`
	PriceDimensions map[string]*AWSRateCode `json:"priceDimensions"`
}

// AWSRateCode encodes data about the price of a product
type AWSRateCode struct {
	Unit         string          `json:"unit"`
	PricePerUnit AWSCurrencyCode `json:"pricePerUnit"`
}

// AWSCurrencyCode is the localized currency. (TODO: support non-USD)
type AWSCurrencyCode struct {
	USD string `json:"USD"`
}

// AWSProductTerms represents the full terms of the product
type AWSProductTerms struct {
	Sku      string        `json:"sku"`
	OnDemand *AWSOfferTerm `json:"OnDemand"`
	Reserved *AWSOfferTerm `json:"Reserved"`
	Memory   string        `json:"memory"`
	Storage  string        `json:"storage"`
	VCpu     string        `json:"vcpu"`
	GPU      string        `json:"gpu"` // GPU represents the number of GPU on the instance
	PV       *PV           `json:"pv"`
}

// ClusterIdEnvVar is the environment variable in which one can manually set the ClusterId
const ClusterIdEnvVar = "AWS_CLUSTER_ID"

// OnDemandRateCode is appended to an node sku
const OnDemandRateCode = ".JRTCKXETXF"

// ReservedRateCode is appended to a node sku
const ReservedRateCode = ".38NPMPTW36"

// HourlyRateCode is appended to a node sku
const HourlyRateCode = ".6YS6EN2CT7"

// volTypes are used to map between AWS UsageTypes and
// EBS volume types, as they would appear in K8s storage class
// name and the EC2 API.
var volTypes = map[string]string{
	"EBS:VolumeUsage.gp2":    "gp2",
	"EBS:VolumeUsage":        "standard",
	"EBS:VolumeUsage.sc1":    "sc1",
	"EBS:VolumeP-IOPS.piops": "io1",
	"EBS:VolumeUsage.st1":    "st1",
	"EBS:VolumeUsage.piops":  "io1",
	"gp2":                    "EBS:VolumeUsage.gp2",
	"standard":               "EBS:VolumeUsage",
	"sc1":                    "EBS:VolumeUsage.sc1",
	"io1":                    "EBS:VolumeUsage.piops",
	"st1":                    "EBS:VolumeUsage.st1",
}

// locationToRegion maps AWS region names (As they come from Billing)
// to actual region identifiers
var locationToRegion = map[string]string{
	"US East (Ohio)":             "us-east-2",
	"US East (N. Virginia)":      "us-east-1",
	"US West (N. California)":    "us-west-1",
	"US West (Oregon)":           "us-west-2",
	"Asia Pacific (Hong Kong)":   "ap-east-1",
	"Asia Pacific (Mumbai)":      "ap-south-1",
	"Asia Pacific (Osaka-Local)": "ap-northeast-3",
	"Asia Pacific (Seoul)":       "ap-northeast-2",
	"Asia Pacific (Singapore)":   "ap-southeast-1",
	"Asia Pacific (Sydney)":      "ap-southeast-2",
	"Asia Pacific (Tokyo)":       "ap-northeast-1",
	"Canada (Central)":           "ca-central-1",
	"China (Beijing)":            "cn-north-1",
	"China (Ningxia)":            "cn-northwest-1",
	"EU (Frankfurt)":             "eu-central-1",
	"EU (Ireland)":               "eu-west-1",
	"EU (London)":                "eu-west-2",
	"EU (Paris)":                 "eu-west-3",
	"EU (Stockholm)":             "eu-north-1",
	"South America (Sao Paulo)":  "sa-east-1",
	"AWS GovCloud (US-East)":     "us-gov-east-1",
	"AWS GovCloud (US)":          "us-gov-west-1",
}

var regionToBillingRegionCode = map[string]string{
	"us-east-2":      "USE2",
	"us-east-1":      "",
	"us-west-1":      "USW1",
	"us-west-2":      "USW2",
	"ap-east-1":      "APE1",
	"ap-south-1":     "APS3",
	"ap-northeast-3": "APN3",
	"ap-northeast-2": "APN2",
	"ap-southeast-1": "APS1",
	"ap-southeast-2": "APS2",
	"ap-northeast-1": "APN1",
	"ca-central-1":   "CAN1",
	"cn-north-1":     "",
	"cn-northwest-1": "",
	"eu-central-1":   "EUC1",
	"eu-west-1":      "EU",
	"eu-west-2":      "EUW2",
	"eu-west-3":      "EUW3",
	"eu-north-1":     "EUN1",
	"sa-east-1":      "SAE1",
	"us-gov-east-1":  "UGE1",
	"us-gov-west-1":  "UGW1",
}

var loadedAWSSecret bool = false
var awsSecret *AWSAccessKey = nil

func (aws *AWS) GetLocalStorageQuery(window, offset string, rate bool, used bool) string {
	return ""
}

// KubeAttrConversion maps the k8s labels for region to an aws region
func (aws *AWS) KubeAttrConversion(location, instanceType, operatingSystem string) string {
	operatingSystem = strings.ToLower(operatingSystem)

	region := locationToRegion[location]
	return region + "," + instanceType + "," + operatingSystem
}

type AwsSpotFeedInfo struct {
	BucketName       string `json:"bucketName"`
	Prefix           string `json:"prefix"`
	Region           string `json:"region"`
	AccountID        string `json:"projectID"`
	ServiceKeyName   string `json:"serviceKeyName"`
	ServiceKeySecret string `json:"serviceKeySecret"`
	SpotLabel        string `json:"spotLabel"`
	SpotLabelValue   string `json:"spotLabelValue"`
}

type AwsAthenaInfo struct {
	AthenaBucketName string `json:"athenaBucketName"`
	AthenaRegion     string `json:"athenaRegion"`
	AthenaDatabase   string `json:"athenaDatabase"`
	AthenaTable      string `json:"athenaTable"`
	ServiceKeyName   string `json:"serviceKeyName"`
	ServiceKeySecret string `json:"serviceKeySecret"`
	AccountID        string `json:"projectID"`
	MasterPayerARN   string `json:"masterPayerARN"`
}

func (aws *AWS) GetManagementPlatform() (string, error) {
	nodes := aws.Clientset.GetAllNodes()

	if len(nodes) > 0 {
		n := nodes[0]
		version := n.Status.NodeInfo.KubeletVersion
		if strings.Contains(version, "eks") {
			return "eks", nil
		}
		if _, ok := n.Labels["kops.k8s.io/instancegroup"]; ok {
			return "kops", nil
		}
	}
	return "", nil
}

func (aws *AWS) GetConfig() (*CustomPricing, error) {
	c, err := aws.Config.GetCustomPricingData()
	if c.Discount == "" {
		c.Discount = "0%"
	}
	if c.NegotiatedDiscount == "" {
		c.NegotiatedDiscount = "0%"
	}
	if err != nil {
		return nil, err
	}

	return c, nil
}
func (aws *AWS) UpdateConfigFromConfigMap(a map[string]string) (*CustomPricing, error) {
	return aws.Config.UpdateFromMap(a)
}

func (aws *AWS) UpdateConfig(r io.Reader, updateType string) (*CustomPricing, error) {
	return aws.Config.Update(func(c *CustomPricing) error {
		if updateType == SpotInfoUpdateType {
			a := AwsSpotFeedInfo{}
			err := json.NewDecoder(r).Decode(&a)
			if err != nil {
				return err
			}

			c.ServiceKeyName = a.ServiceKeyName
			if a.ServiceKeySecret != "" {
				c.ServiceKeySecret = a.ServiceKeySecret
			}
			c.SpotDataPrefix = a.Prefix
			c.SpotDataBucket = a.BucketName
			c.ProjectID = a.AccountID
			c.SpotDataRegion = a.Region
			c.SpotLabel = a.SpotLabel
			c.SpotLabelValue = a.SpotLabelValue

		} else if updateType == AthenaInfoUpdateType {
			a := AwsAthenaInfo{}
			err := json.NewDecoder(r).Decode(&a)
			if err != nil {
				return err
			}
			c.AthenaBucketName = a.AthenaBucketName
			c.AthenaRegion = a.AthenaRegion
			c.AthenaDatabase = a.AthenaDatabase
			c.AthenaTable = a.AthenaTable
			c.ServiceKeyName = a.ServiceKeyName
			if a.ServiceKeySecret != "" {
				c.ServiceKeySecret = a.ServiceKeySecret
			}
			if a.MasterPayerARN != "" {
				c.MasterPayerARN = a.MasterPayerARN
			}
			c.AthenaProjectID = a.AccountID
		} else {
			a := make(map[string]interface{})
			err := json.NewDecoder(r).Decode(&a)
			if err != nil {
				return err
			}
			for k, v := range a {
				kUpper := strings.Title(k) // Just so we consistently supply / receive the same values, uppercase the first letter.
				vstr, ok := v.(string)
				if ok {
					err := SetCustomPricingField(c, kUpper, vstr)
					if err != nil {
						return err
					}
				} else {
					sci := v.(map[string]interface{})
					sc := make(map[string]string)
					for k, val := range sci {
						sc[k] = val.(string)
					}
					c.SharedCosts = sc //todo: support reflection/multiple map fields
				}
			}
		}

		if env.IsRemoteEnabled() {
			err := UpdateClusterMeta(env.GetClusterID(), c.ClusterName)
			if err != nil {
				return err
			}
		}
		return nil
	})
}

type awsKey struct {
	SpotLabelName  string
	SpotLabelValue string
	Labels         map[string]string
	ProviderID     string
}

func (k *awsKey) GPUType() string {
	return ""
}

func (k *awsKey) ID() string {
	provIdRx := regexp.MustCompile("aws:///([^/]+)/([^/]+)") // It's of the form aws:///us-east-2a/i-0fea4fd46592d050b and we want i-0fea4fd46592d050b, if it exists
	for matchNum, group := range provIdRx.FindStringSubmatch(k.ProviderID) {
		if matchNum == 2 {
			return group
		}
	}
	klog.V(3).Infof("Could not find instance ID in \"%s\"", k.ProviderID)
	return ""
}

func (k *awsKey) Features() string {

	instanceType, _ := util.GetInstanceType(k.Labels)
	operatingSystem, _ := util.GetOperatingSystem(k.Labels)
	region, _ := util.GetRegion(k.Labels)

	key := region + "," + instanceType + "," + operatingSystem
	usageType := PreemptibleType
	spotKey := key + "," + usageType
	if l, ok := k.Labels["lifecycle"]; ok && l == "EC2Spot" {
		return spotKey
	}
	if l, ok := k.Labels[k.SpotLabelName]; ok && l == k.SpotLabelValue {
		return spotKey
	}
	return key
}

func (aws *AWS) PVPricing(pvk PVKey) (*PV, error) {
	pricing, ok := aws.Pricing[pvk.Features()]
	if !ok {
		klog.V(4).Infof("Persistent Volume pricing not found for %s: %s", pvk.GetStorageClass(), pvk.Features())
		return &PV{}, nil
	}
	return pricing.PV, nil
}

type awsPVKey struct {
	Labels                 map[string]string
	StorageClassParameters map[string]string
	StorageClassName       string
	Name                   string
	DefaultRegion          string
	ProviderID             string
}

func (aws *AWS) GetPVKey(pv *v1.PersistentVolume, parameters map[string]string, defaultRegion string) PVKey {
	providerID := ""
	if pv.Spec.AWSElasticBlockStore != nil {
		providerID = pv.Spec.AWSElasticBlockStore.VolumeID
	}
	return &awsPVKey{
		Labels:                 pv.Labels,
		StorageClassName:       pv.Spec.StorageClassName,
		StorageClassParameters: parameters,
		Name:                   pv.Name,
		DefaultRegion:          defaultRegion,
		ProviderID:             providerID,
	}
}

func (key *awsPVKey) ID() string {
	return key.ProviderID
}

func (key *awsPVKey) GetStorageClass() string {
	return key.StorageClassName
}

func (key *awsPVKey) Features() string {
	storageClass := key.StorageClassParameters["type"]
	if storageClass == "standard" {
		storageClass = "gp2"
	}
	// Storage class names are generally EBS volume types (gp2)
	// Keys in Pricing are based on UsageTypes (EBS:VolumeType.gp2)
	// Converts between the 2
	region, _ := util.GetRegion(key.Labels)
	//if region == "" {
	//	region = "us-east-1"
	//}
	class, ok := volTypes[storageClass]
	if !ok {
		klog.V(4).Infof("No voltype mapping for %s's storageClass: %s", key.Name, storageClass)
	}
	return region + "," + class
}

// GetKey maps node labels to information needed to retrieve pricing data
func (aws *AWS) GetKey(labels map[string]string, n *v1.Node) Key {
	return &awsKey{
		SpotLabelName:  aws.SpotLabelName,
		SpotLabelValue: aws.SpotLabelValue,
		Labels:         labels,
		ProviderID:     labels["providerID"],
	}
}

func (aws *AWS) isPreemptible(key string) bool {
	s := strings.Split(key, ",")
	if len(s) == 4 && s[3] == PreemptibleType {
		return true
	}
	return false
}

func (aws *AWS) ClusterManagementPricing() (string, float64, error) {
	return aws.clusterProvisioner, aws.clusterManagementPrice, nil
}

// Use the pricing data from the current region. Fall back to using all region data if needed.
func (aws *AWS) getRegionPricing(nodeList []*v1.Node) (*http.Response, string, error) {

	pricingURL := "https://pricing.us-east-1.amazonaws.com/offers/v1.0/aws/AmazonEC2/current/"

	region := ""
	multiregion := false
	for _, n := range nodeList {
		labels := n.GetLabels()
		currentNodeRegion := ""
		if r, ok := util.GetRegion(labels); ok {
			currentNodeRegion = r
		} else {
			multiregion = true // We weren't able to detect the node's region, so pull all data.
			break
		}
		if region == "" { // We haven't set a region yet
			region = currentNodeRegion
		} else if region != "" && currentNodeRegion != region { // If two nodes have different regions here, we'll need to fetch all pricing data.
			multiregion = true
			break
		}
	}

	if region != "" && !multiregion {
		pricingURL += region + "/"
	}

	pricingURL += "index.json"

	klog.V(2).Infof("starting download of \"%s\", which is quite large ...", pricingURL)
	resp, err := http.Get(pricingURL)
	if err != nil {
		klog.V(2).Infof("Bogus fetch of \"%s\": %v", pricingURL, err)
		return nil, pricingURL, err
	}
	return resp, pricingURL, err
}

// DownloadPricingData fetches data from the AWS Pricing API
func (aws *AWS) DownloadPricingData() error {
	aws.DownloadPricingDataLock.Lock()
	defer aws.DownloadPricingDataLock.Unlock()
	if aws.ServiceAccountChecks == nil {
		aws.ServiceAccountChecks = make(map[string]*ServiceAccountCheck)
	}
	c, err := aws.Config.GetCustomPricingData()
	if err != nil {
		klog.V(1).Infof("Error downloading default pricing data: %s", err.Error())
	}
	aws.BaseCPUPrice = c.CPU
	aws.BaseRAMPrice = c.RAM
	aws.BaseGPUPrice = c.GPU
	aws.BaseSpotCPUPrice = c.SpotCPU
	aws.BaseSpotRAMPrice = c.SpotRAM
	aws.SpotLabelName = c.SpotLabel
	aws.SpotLabelValue = c.SpotLabelValue
	aws.SpotDataBucket = c.SpotDataBucket
	aws.SpotDataPrefix = c.SpotDataPrefix
	aws.ProjectID = c.ProjectID
	aws.SpotDataRegion = c.SpotDataRegion

	aws.ConfigureAuthWith(c) // load aws authentication from configuration or secret

	if len(aws.SpotDataBucket) != 0 && len(aws.ProjectID) == 0 {
		klog.V(1).Infof("using SpotDataBucket \"%s\" without ProjectID will not end well", aws.SpotDataBucket)
	}
	nodeList := aws.Clientset.GetAllNodes()

	inputkeys := make(map[string]bool)
	for _, n := range nodeList {
		if _, ok := n.Labels["eks.amazonaws.com/nodegroup"]; ok {
			aws.clusterManagementPrice = 0.10
			aws.clusterProvisioner = "EKS"
		} else if _, ok := n.Labels["kops.k8s.io/instancegroup"]; ok {
			aws.clusterProvisioner = "KOPS"
		}

		labels := n.GetObjectMeta().GetLabels()
		key := aws.GetKey(labels, n)
		inputkeys[key.Features()] = true
	}

	pvList := aws.Clientset.GetAllPersistentVolumes()

	storageClasses := aws.Clientset.GetAllStorageClasses()
	storageClassMap := make(map[string]map[string]string)
	for _, storageClass := range storageClasses {
		params := storageClass.Parameters
		storageClassMap[storageClass.ObjectMeta.Name] = params
		if storageClass.GetAnnotations()["storageclass.kubernetes.io/is-default-class"] == "true" || storageClass.GetAnnotations()["storageclass.beta.kubernetes.io/is-default-class"] == "true" {
			storageClassMap["default"] = params
			storageClassMap[""] = params
		}
	}

	pvkeys := make(map[string]PVKey)
	for _, pv := range pvList {
		params, ok := storageClassMap[pv.Spec.StorageClassName]
		if !ok {
			klog.V(2).Infof("Unable to find params for storageClassName %s, falling back to default pricing", pv.Spec.StorageClassName)
			continue
		}
		key := aws.GetPVKey(pv, params, "")
		pvkeys[key.Features()] = key
	}

	// RIDataRunning establishes the existance of the goroutine. Since it's possible we
	// run multiple downloads, we don't want to create multiple go routines if one already exists
	if !aws.RIDataRunning && c.AthenaBucketName != "" {
		err = aws.GetReservationDataFromAthena() // Block until one run has completed.
		if err != nil {
			klog.V(1).Infof("Failed to lookup reserved instance data: %s", err.Error())
		} else { // If we make one successful run, check on new reservation data every hour
			go func() {
				defer errors.HandlePanic()
				aws.RIDataRunning = true

				for {
					klog.Infof("Reserved Instance watcher running... next update in 1h")
					time.Sleep(time.Hour)
					err := aws.GetReservationDataFromAthena()
					if err != nil {
						klog.Infof("Error updating RI data: %s", err.Error())
					}
				}
			}()
		}
	}
	if !aws.SavingsPlanDataRunning && c.AthenaBucketName != "" {
		err = aws.GetSavingsPlanDataFromAthena()
		if err != nil {
			klog.V(1).Infof("Failed to lookup savings plan data: %s", err.Error())
		} else {
			go func() {
				defer errors.HandlePanic()
				aws.SavingsPlanDataRunning = true
				for {
					klog.Infof("Savings Plan watcher running... next update in 1h")
					time.Sleep(time.Hour)
					err := aws.GetSavingsPlanDataFromAthena()
					if err != nil {
						klog.Infof("Error updating Savings Plan data: %s", err.Error())
					}
				}
			}()
		}
	}

	aws.Pricing = make(map[string]*AWSProductTerms)
	aws.ValidPricingKeys = make(map[string]bool)
	skusToKeys := make(map[string]string)

	resp, pricingURL, err := aws.getRegionPricing(nodeList)
	if err != nil {
		return err
	}
	dec := json.NewDecoder(resp.Body)
	for {
		t, err := dec.Token()
		if err == io.EOF {
			klog.V(2).Infof("done loading \"%s\"\n", pricingURL)
			break
		}
		if t == "products" {
			_, err := dec.Token() // this should parse the opening "{""
			if err != nil {
				return err
			}
			for dec.More() {
				_, err := dec.Token() // the sku token
				if err != nil {
					return err
				}
				product := &AWSProduct{}

				err = dec.Decode(&product)
				if err != nil {
					klog.V(1).Infof("Error parsing response from \"%s\": %v", pricingURL, err.Error())
					break
				}

				if product.Attributes.PreInstalledSw == "NA" &&
					(strings.HasPrefix(product.Attributes.UsageType, "BoxUsage") || strings.Contains(product.Attributes.UsageType, "-BoxUsage")) {
					key := aws.KubeAttrConversion(product.Attributes.Location, product.Attributes.InstanceType, product.Attributes.OperatingSystem)
					spotKey := key + ",preemptible"
					if inputkeys[key] || inputkeys[spotKey] { // Just grab the sku even if spot, and change the price later.
						productTerms := &AWSProductTerms{
							Sku:     product.Sku,
							Memory:  product.Attributes.Memory,
							Storage: product.Attributes.Storage,
							VCpu:    product.Attributes.VCpu,
							GPU:     product.Attributes.GPU,
						}
						aws.Pricing[key] = productTerms
						aws.Pricing[spotKey] = productTerms
						skusToKeys[product.Sku] = key
					}
					aws.ValidPricingKeys[key] = true
					aws.ValidPricingKeys[spotKey] = true
				} else if strings.Contains(product.Attributes.UsageType, "EBS:Volume") {
					// UsageTypes may be prefixed with a region code - we're removing this when using
					// volTypes to keep lookups generic
					usageTypeRegx := regexp.MustCompile(".*(-|^)(EBS.+)")
					usageTypeMatch := usageTypeRegx.FindStringSubmatch(product.Attributes.UsageType)
					usageTypeNoRegion := usageTypeMatch[len(usageTypeMatch)-1]
					key := locationToRegion[product.Attributes.Location] + "," + usageTypeNoRegion
					spotKey := key + ",preemptible"
					pv := &PV{
						Class:  volTypes[usageTypeNoRegion],
						Region: locationToRegion[product.Attributes.Location],
					}
					productTerms := &AWSProductTerms{
						Sku: product.Sku,
						PV:  pv,
					}
					aws.Pricing[key] = productTerms
					aws.Pricing[spotKey] = productTerms
					skusToKeys[product.Sku] = key
					aws.ValidPricingKeys[key] = true
					aws.ValidPricingKeys[spotKey] = true
				}
			}
		}
		if t == "terms" {
			_, err := dec.Token() // this should parse the opening "{""
			if err != nil {
				return err
			}
			termType, err := dec.Token()
			if err != nil {
				return err
			}
			if termType == "OnDemand" {
				_, err := dec.Token()
				if err != nil { // again, should parse an opening "{"
					return err
				}
				for dec.More() {
					sku, err := dec.Token()
					if err != nil {
						return err
					}
					_, err = dec.Token() // another opening "{"
					if err != nil {
						return err
					}
					skuOnDemand, err := dec.Token()
					if err != nil {
						return err
					}
					offerTerm := &AWSOfferTerm{}
					err = dec.Decode(&offerTerm)
					if err != nil {
						klog.V(1).Infof("Error decoding AWS Offer Term: " + err.Error())
					}
					if sku.(string)+OnDemandRateCode == skuOnDemand {
						key, ok := skusToKeys[sku.(string)]
						spotKey := key + ",preemptible"
						if ok {
							aws.Pricing[key].OnDemand = offerTerm
							aws.Pricing[spotKey].OnDemand = offerTerm
							if strings.Contains(key, "EBS:VolumeP-IOPS.piops") {
								// If the specific UsageType is the per IO cost used on io1 volumes
								// we need to add the per IO cost to the io1 PV cost
								cost := offerTerm.PriceDimensions[sku.(string)+OnDemandRateCode+HourlyRateCode].PricePerUnit.USD
								// Add the per IO cost to the PV object for the io1 volume type
								aws.Pricing[key].PV.CostPerIO = cost
							} else if strings.Contains(key, "EBS:Volume") {
								// If volume, we need to get hourly cost and add it to the PV object
								cost := offerTerm.PriceDimensions[sku.(string)+OnDemandRateCode+HourlyRateCode].PricePerUnit.USD
								costFloat, _ := strconv.ParseFloat(cost, 64)
								hourlyPrice := costFloat / 730

								aws.Pricing[key].PV.Cost = strconv.FormatFloat(hourlyPrice, 'f', -1, 64)
							}
						}
					}
					_, err = dec.Token()
					if err != nil {
						return err
					}
				}
				_, err = dec.Token()
				if err != nil {
					return err
				}
			}
		}
	}
	klog.V(2).Infof("Finished downloading \"%s\"", pricingURL)

	// Always run spot pricing refresh when performing download
	aws.refreshSpotPricing(true)

	// Only start a single refresh goroutine
	if !aws.SpotRefreshRunning {
		aws.SpotRefreshRunning = true

		go func() {
			defer errors.HandlePanic()

			for {
				klog.Infof("Spot Pricing Refresh scheduled in %.2f minutes.", SpotRefreshDuration.Minutes())
				time.Sleep(SpotRefreshDuration)

				// Reoccurring refresh checks update times
				aws.refreshSpotPricing(false)
			}
		}()
	}

	return nil
}

func (aws *AWS) refreshSpotPricing(force bool) {
	aws.SpotPricingLock.Lock()
	defer aws.SpotPricingLock.Unlock()

	now := time.Now().UTC()
	updateTime := now.Add(-SpotRefreshDuration)

	// Return if there was an update time set and an hour hasn't elapsed
	if !force && aws.SpotPricingUpdatedAt != nil && aws.SpotPricingUpdatedAt.After(updateTime) {
		return
	}

	sp, err := aws.parseSpotData(aws.SpotDataBucket, aws.SpotDataPrefix, aws.ProjectID, aws.SpotDataRegion)
	if err != nil {
		klog.V(1).Infof("Skipping AWS spot data download: %s", err.Error())
		aws.SpotPricingStatus = err.Error()
		return
	}
	aws.SpotPricingStatus = ""

	// update time last updated
	aws.SpotPricingUpdatedAt = &now
	aws.SpotPricingByInstanceID = sp
}

// Stubbed NetworkPricing for AWS. Pull directly from aws.json for now
func (aws *AWS) NetworkPricing() (*Network, error) {
	cpricing, err := aws.Config.GetCustomPricingData()
	if err != nil {
		return nil, err
	}
	znec, err := strconv.ParseFloat(cpricing.ZoneNetworkEgress, 64)
	if err != nil {
		return nil, err
	}
	rnec, err := strconv.ParseFloat(cpricing.RegionNetworkEgress, 64)
	if err != nil {
		return nil, err
	}
	inec, err := strconv.ParseFloat(cpricing.InternetNetworkEgress, 64)
	if err != nil {
		return nil, err
	}

	return &Network{
		ZoneNetworkEgressCost:     znec,
		RegionNetworkEgressCost:   rnec,
		InternetNetworkEgressCost: inec,
	}, nil
}

func (aws *AWS) LoadBalancerPricing() (*LoadBalancer, error) {
	fffrc := 0.025
	afrc := 0.010
	lbidc := 0.008

	numForwardingRules := 1.0
	dataIngressGB := 0.0

	var totalCost float64
	if numForwardingRules < 5 {
		totalCost = fffrc*numForwardingRules + lbidc*dataIngressGB
	} else {
		totalCost = fffrc*5 + afrc*(numForwardingRules-5) + lbidc*dataIngressGB
	}
	return &LoadBalancer{
		Cost: totalCost,
	}, nil
}

// AllNodePricing returns all the billing data fetched.
func (aws *AWS) AllNodePricing() (interface{}, error) {
	aws.DownloadPricingDataLock.RLock()
	defer aws.DownloadPricingDataLock.RUnlock()
	return aws.Pricing, nil
}

func (aws *AWS) spotPricing(instanceID string) (*spotInfo, bool) {
	aws.SpotPricingLock.RLock()
	defer aws.SpotPricingLock.RUnlock()

	info, ok := aws.SpotPricingByInstanceID[instanceID]
	return info, ok
}

func (aws *AWS) reservedInstancePricing(instanceID string) (*RIData, bool) {
	aws.RIDataLock.RLock()
	defer aws.RIDataLock.RUnlock()

	data, ok := aws.RIPricingByInstanceID[instanceID]
	return data, ok
}

func (aws *AWS) savingsPlanPricing(instanceID string) (*SavingsPlanData, bool) {
	aws.SavingsPlanDataLock.RLock()
	defer aws.SavingsPlanDataLock.RUnlock()

	data, ok := aws.SavingsPlanDataByInstanceID[instanceID]
	return data, ok
}

func (aws *AWS) createNode(terms *AWSProductTerms, usageType string, k Key) (*Node, error) {
	key := k.Features()

	if spotInfo, ok := aws.spotPricing(k.ID()); ok {
		var spotcost string
		log.DedupedInfof(5, "Looking up spot data from feed for node %s", k.ID())
		arr := strings.Split(spotInfo.Charge, " ")
		if len(arr) == 2 {
			spotcost = arr[0]
		} else {
			klog.V(2).Infof("Spot data for node %s is missing", k.ID())
		}
		return &Node{
			Cost:         spotcost,
			VCPU:         terms.VCpu,
			RAM:          terms.Memory,
			GPU:          terms.GPU,
			Storage:      terms.Storage,
			BaseCPUPrice: aws.BaseCPUPrice,
			BaseRAMPrice: aws.BaseRAMPrice,
			BaseGPUPrice: aws.BaseGPUPrice,
			UsageType:    PreemptibleType,
		}, nil
	} else if aws.isPreemptible(key) { // Preemptible but we don't have any data in the pricing report.
		log.DedupedWarningf(5, "Node %s marked preemptible but we have no data in spot feed", k.ID())
		return &Node{
			VCPU:         terms.VCpu,
			VCPUCost:     aws.BaseSpotCPUPrice,
			RAM:          terms.Memory,
			GPU:          terms.GPU,
			RAMCost:      aws.BaseSpotRAMPrice,
			Storage:      terms.Storage,
			BaseCPUPrice: aws.BaseCPUPrice,
			BaseRAMPrice: aws.BaseRAMPrice,
			BaseGPUPrice: aws.BaseGPUPrice,
			UsageType:    PreemptibleType,
		}, nil
	} else if sp, ok := aws.savingsPlanPricing(k.ID()); ok {
		strCost := fmt.Sprintf("%f", sp.EffectiveCost)
		return &Node{
			Cost:         strCost,
			VCPU:         terms.VCpu,
			RAM:          terms.Memory,
			GPU:          terms.GPU,
			Storage:      terms.Storage,
			BaseCPUPrice: aws.BaseCPUPrice,
			BaseRAMPrice: aws.BaseRAMPrice,
			BaseGPUPrice: aws.BaseGPUPrice,
			UsageType:    usageType,
		}, nil

	} else if ri, ok := aws.reservedInstancePricing(k.ID()); ok {
		strCost := fmt.Sprintf("%f", ri.EffectiveCost)
		return &Node{
			Cost:         strCost,
			VCPU:         terms.VCpu,
			RAM:          terms.Memory,
			GPU:          terms.GPU,
			Storage:      terms.Storage,
			BaseCPUPrice: aws.BaseCPUPrice,
			BaseRAMPrice: aws.BaseRAMPrice,
			BaseGPUPrice: aws.BaseGPUPrice,
			UsageType:    usageType,
		}, nil

	}
	c, ok := terms.OnDemand.PriceDimensions[terms.Sku+OnDemandRateCode+HourlyRateCode]
	if !ok {
		return nil, fmt.Errorf("Could not fetch data for \"%s\"", k.ID())
	}
	cost := c.PricePerUnit.USD
	return &Node{
		Cost:         cost,
		VCPU:         terms.VCpu,
		RAM:          terms.Memory,
		GPU:          terms.GPU,
		Storage:      terms.Storage,
		BaseCPUPrice: aws.BaseCPUPrice,
		BaseRAMPrice: aws.BaseRAMPrice,
		BaseGPUPrice: aws.BaseGPUPrice,
		UsageType:    usageType,
	}, nil
}

// NodePricing takes in a key from GetKey and returns a Node object for use in building the cost model.
func (aws *AWS) NodePricing(k Key) (*Node, error) {
	aws.DownloadPricingDataLock.RLock()
	defer aws.DownloadPricingDataLock.RUnlock()

	key := k.Features()
	usageType := "ondemand"
	if aws.isPreemptible(key) {
		usageType = PreemptibleType
	}

	terms, ok := aws.Pricing[key]
	if ok {
		return aws.createNode(terms, usageType, k)
	} else if _, ok := aws.ValidPricingKeys[key]; ok {
		aws.DownloadPricingDataLock.RUnlock()
		err := aws.DownloadPricingData()
		aws.DownloadPricingDataLock.RLock()
		if err != nil {
			return &Node{
				Cost:             aws.BaseCPUPrice,
				BaseCPUPrice:     aws.BaseCPUPrice,
				BaseRAMPrice:     aws.BaseRAMPrice,
				BaseGPUPrice:     aws.BaseGPUPrice,
				UsageType:        usageType,
				UsesBaseCPUPrice: true,
			}, err
		}
		terms, termsOk := aws.Pricing[key]
		if !termsOk {
			return &Node{
				Cost:             aws.BaseCPUPrice,
				BaseCPUPrice:     aws.BaseCPUPrice,
				BaseRAMPrice:     aws.BaseRAMPrice,
				BaseGPUPrice:     aws.BaseGPUPrice,
				UsageType:        usageType,
				UsesBaseCPUPrice: true,
			}, fmt.Errorf("Unable to find any Pricing data for \"%s\"", key)
		}
		return aws.createNode(terms, usageType, k)
	} else { // Fall back to base pricing if we can't find the key. Base pricing is handled at the costmodel level.
		return nil, fmt.Errorf("Invalid Pricing Key \"%s\"", key)

	}
}

// ClusterInfo returns an object that represents the cluster. TODO: actually return the name of the cluster. Blocked on cluster federation.
func (awsProvider *AWS) ClusterInfo() (map[string]string, error) {
	defaultClusterName := "AWS Cluster #1"
	c, err := awsProvider.GetConfig()
	if err != nil {
		return nil, err
	}

	remoteEnabled := env.IsRemoteEnabled()

	if c.ClusterName != "" {
		m := make(map[string]string)
		m["name"] = c.ClusterName
		m["provider"] = "AWS"
		m["id"] = env.GetClusterID()
		m["remoteReadEnabled"] = strconv.FormatBool(remoteEnabled)
		m["provisioner"] = awsProvider.clusterProvisioner
		return m, nil
	}
	makeStructure := func(clusterName string) (map[string]string, error) {
		klog.V(2).Infof("Returning \"%s\" as ClusterName", clusterName)
		m := make(map[string]string)
		m["name"] = clusterName
		m["provider"] = "AWS"
		m["id"] = env.GetClusterID()
		m["remoteReadEnabled"] = strconv.FormatBool(remoteEnabled)
		return m, nil
	}

	maybeClusterId := env.GetAWSClusterID()
	if len(maybeClusterId) != 0 {
		return makeStructure(maybeClusterId)
	}
	// TODO: This should be cached, it can take a long time to hit the API
	//provIdRx := regexp.MustCompile("aws:///([^/]+)/([^/]+)")
	//clusterIdRx := regexp.MustCompile("^kubernetes\\.io/cluster/([^/]+)")
	//klog.Infof("nodelist get here %s", time.Now())
	//nodeList := awsProvider.Clientset.GetAllNodes()
	//klog.Infof("nodelist done here %s", time.Now())
	/*for _, n := range nodeList {
		region := ""
		instanceId := ""
		providerId := n.Spec.ProviderID
		for matchNum, group := range provIdRx.FindStringSubmatch(providerId) {
			if matchNum == 1 {
				region = group
			} else if matchNum == 2 {
				instanceId = group
			}
		}
		if len(instanceId) == 0 {
			klog.V(2).Infof("Unable to decode Node.ProviderID \"%s\", skipping it", providerId)
			continue
		}
		c := &aws.Config{
			Region: aws.String(region),
		}
		s := session.Must(session.NewSession(c))
		ec2Svc := ec2.New(s)
		di, diErr := ec2Svc.DescribeInstances(&ec2.DescribeInstancesInput{
			InstanceIds: []*string{
				aws.String(instanceId),
			},
		})
		if diErr != nil {
			klog.Infof("Error describing instances: %s", diErr)
			continue
		}
		if len(di.Reservations) != 1 {
			klog.V(2).Infof("Expected 1 Reservation back from DescribeInstances(%s), received %d", instanceId, len(di.Reservations))
			continue
		}
		res := di.Reservations[0]
		if len(res.Instances) != 1 {
			klog.V(2).Infof("Expected 1 Instance back from DescribeInstances(%s), received %d", instanceId, len(res.Instances))
			continue
		}
		inst := res.Instances[0]
		for _, tag := range inst.Tags {
			tagKey := *tag.Key
			for matchNum, group := range clusterIdRx.FindStringSubmatch(tagKey) {
				if matchNum != 1 {
					continue
				}
				return makeStructure(group)
			}
		}
	}*/
	klog.V(2).Infof("Unable to sniff out cluster ID, perhaps set $%s to force one", env.AWSClusterIDEnvVar)
	return makeStructure(defaultClusterName)
}

// updates the authentication to the latest values (via config or secret)
func (aws *AWS) ConfigureAuth() error {
	c, err := aws.Config.GetCustomPricingData()
	if err != nil {
		klog.V(1).Infof("Error downloading default pricing data: %s", err.Error())
	}
	return aws.ConfigureAuthWith(c)
}

// updates the authentication to the latest values (via config or secret)
func (aws *AWS) ConfigureAuthWith(config *CustomPricing) error {
	accessKeyID, accessKeySecret := aws.getAWSAuth(false, config)
	if accessKeyID != "" && accessKeySecret != "" { // credentials may exist on the actual AWS node-- if so, use those. If not, override with the service key
		err := env.Set(env.AWSAccessKeyIDEnvVar, accessKeyID)
		if err != nil {
			return err
		}
		err = env.Set(env.AWSAccessKeySecretEnvVar, accessKeySecret)
		if err != nil {
			return err
		}
	}
	return nil
}

// Gets the aws key id and secret
func (aws *AWS) getAWSAuth(forceReload bool, cp *CustomPricing) (string, string) {
	if aws.ServiceAccountChecks == nil { // safety in case checks don't exist
		aws.ServiceAccountChecks = make(map[string]*ServiceAccountCheck)
	}

	// 1. Check config values first (set from frontend UI)
	if cp.ServiceKeyName != "" && cp.ServiceKeySecret != "" {
		aws.ServiceAccountChecks["hasKey"] = &ServiceAccountCheck{
			Message: "AWS ServiceKey exists",
			Status:  true,
		}
		return cp.ServiceKeyName, cp.ServiceKeySecret
	}

	// 2. Check for secret
	s, _ := aws.loadAWSAuthSecret(forceReload)
	if s != nil && s.AccessKeyID != "" && s.SecretAccessKey != "" {
		aws.ServiceAccountChecks["hasKey"] = &ServiceAccountCheck{
			Message: "AWS ServiceKey exists",
			Status:  true,
		}
		return s.AccessKeyID, s.SecretAccessKey
	}

	// 3. Fall back to env vars
	if env.GetAWSAccessKeyID() == "" || env.GetAWSAccessKeyID() == "" {
		aws.ServiceAccountChecks["hasKey"] = &ServiceAccountCheck{
			Message: "AWS ServiceKey exists",
			Status:  false,
		}
	} else {
		aws.ServiceAccountChecks["hasKey"] = &ServiceAccountCheck{
			Message: "AWS ServiceKey exists",
			Status:  true,
		}
	}
	return env.GetAWSAccessKeyID(), env.GetAWSAccessKeySecret()
}

// Load once and cache the result (even on failure). This is an install time secret, so
// we don't expect the secret to change. If it does, however, we can force reload using
// the input parameter.
func (aws *AWS) loadAWSAuthSecret(force bool) (*AWSAccessKey, error) {
	if !force && loadedAWSSecret {
		return awsSecret, nil
	}
	loadedAWSSecret = true

	exists, err := util.FileExists(authSecretPath)
	if !exists || err != nil {
		return nil, fmt.Errorf("Failed to locate service account file: %s", authSecretPath)
	}

	result, err := ioutil.ReadFile(authSecretPath)
	if err != nil {
		return nil, err
	}

	var ak AWSAccessKey
	err = json.Unmarshal(result, &ak)
	if err != nil {
		return nil, err
	}

	awsSecret = &ak
	return awsSecret, nil
}

func getClusterConfig(ccFile string) (map[string]string, error) {
	clusterConfig, err := os.Open(ccFile)
	if err != nil {
		return nil, err
	}
	defer clusterConfig.Close()
	b, err := ioutil.ReadAll(clusterConfig)
	if err != nil {
		return nil, err
	}
	var clusterConf map[string]string
	err = json.Unmarshal([]byte(b), &clusterConf)
	if err != nil {
		return nil, err
	}

	return clusterConf, nil
}

func (a *AWS) getAddressesForRegion(region string) (*ec2.DescribeAddressesOutput, error) {
	sess, err := session.NewSession(&aws.Config{
		Region:      aws.String(region),
		Credentials: credentials.NewEnvCredentials(),
	})
	if err != nil {
		return nil, err
	}

	ec2Svc := ec2.New(sess)
	return ec2Svc.DescribeAddresses(&ec2.DescribeAddressesInput{})
}

func (a *AWS) GetAddresses() ([]byte, error) {
	a.ConfigureAuth() // load authentication data into env vars

	addressCh := make(chan *ec2.DescribeAddressesOutput, len(awsRegions))
	errorCh := make(chan error, len(awsRegions))

	var wg sync.WaitGroup
	wg.Add(len(awsRegions))

	// Get volumes from each AWS region
	for _, r := range awsRegions {
		// Fetch IP address response and send results and errors to their
		// respective channels
		go func(region string) {
			defer wg.Done()
			defer errors.HandlePanic()

			// Query for first page of volume results
			resp, err := a.getAddressesForRegion(region)
			if err != nil {
				if aerr, ok := err.(awserr.Error); ok {
					switch aerr.Code() {
					default:
						errorCh <- aerr
					}
					return
				} else {
					errorCh <- err
					return
				}
			}
			addressCh <- resp
		}(r)
	}

	// Close the result channels after everything has been sent
	go func() {
		defer errors.HandlePanic()

		wg.Wait()
		close(errorCh)
		close(addressCh)
	}()

	addresses := []*ec2.Address{}
	for adds := range addressCh {
		addresses = append(addresses, adds.Addresses...)
	}

	errors := []error{}
	for err := range errorCh {
		log.DedupedWarningf(5, "unable to get addresses: %s", err)
		errors = append(errors, err)
	}

	// Return error if no addresses are returned
	if len(errors) > 0 && len(addresses) == 0 {
		return nil, fmt.Errorf("%d error(s) retrieving addresses: %v", len(errors), errors)
	}

	// Format the response this way to match the JSON-encoded formatting of a single response
	// from DescribeAddresss, so that consumers can always expect AWS disk responses to have
	// a "Addresss" key at the top level.
	return json.Marshal(map[string][]*ec2.Address{
		"Addresses": addresses,
	})
}

func (a *AWS) getDisksForRegion(region string, maxResults int64, nextToken *string) (*ec2.DescribeVolumesOutput, error) {
	sess, err := session.NewSession(&aws.Config{
		Region:      aws.String(region),
		Credentials: credentials.NewEnvCredentials(),
	})
	if err != nil {
		return nil, err
	}

	ec2Svc := ec2.New(sess)
	return ec2Svc.DescribeVolumes(&ec2.DescribeVolumesInput{
		MaxResults: &maxResults,
		NextToken:  nextToken,
	})
}

// GetDisks returns the AWS disks backing PVs. Useful because sometimes k8s will not clean up PVs correctly. Requires a json config in /var/configs with key region.
func (a *AWS) GetDisks() ([]byte, error) {
	a.ConfigureAuth() // load authentication data into env vars

	volumeCh := make(chan *ec2.DescribeVolumesOutput, len(awsRegions))
	errorCh := make(chan error, len(awsRegions))

	var wg sync.WaitGroup
	wg.Add(len(awsRegions))

	// Get volumes from each AWS region
	for _, r := range awsRegions {
		// Fetch volume response and send results and errors to their
		// respective channels
		go func(region string) {
			defer wg.Done()
			defer errors.HandlePanic()

			// Query for first page of volume results
			resp, err := a.getDisksForRegion(region, 1000, nil)
			if err != nil {
				if aerr, ok := err.(awserr.Error); ok {
					switch aerr.Code() {
					default:
						errorCh <- aerr
					}
					return
				} else {
					errorCh <- err
					return
				}
			}
			volumeCh <- resp

			// A NextToken indicates more pages of results. Keep querying
			// until all pages are retrieved.
			for resp.NextToken != nil {
				resp, err = a.getDisksForRegion(region, 100, resp.NextToken)
				if err != nil {
					if aerr, ok := err.(awserr.Error); ok {
						switch aerr.Code() {
						default:
							errorCh <- aerr
						}
						return
					} else {
						errorCh <- err
						return
					}
				}
				volumeCh <- resp
			}
		}(r)
	}

	// Close the result channels after everything has been sent
	go func() {
		defer errors.HandlePanic()

		wg.Wait()
		close(errorCh)
		close(volumeCh)
	}()

	volumes := []*ec2.Volume{}
	for vols := range volumeCh {
		volumes = append(volumes, vols.Volumes...)
	}

	errors := []error{}
	for err := range errorCh {
		log.DedupedWarningf(5, "unable to get disks: %s", err)
		errors = append(errors, err)
	}

	// Return error if no volumes are returned
	if len(errors) > 0 && len(volumes) == 0 {
		return nil, fmt.Errorf("%d error(s) retrieving volumes: %v", len(errors), errors)
	}

	// Format the response this way to match the JSON-encoded formatting of a single response
	// from DescribeVolumes, so that consumers can always expect AWS disk responses to have
	// a "Volumes" key at the top level.
	return json.Marshal(map[string][]*ec2.Volume{
		"Volumes": volumes,
	})
}

// ConvertToGlueColumnFormat takes a string and runs through various regex
// and string replacement statements to convert it to a format compatible
// with AWS Glue and Athena column names.
// Following guidance from AWS provided here ('Column Names' section):
// https://docs.aws.amazon.com/awsaccountbilling/latest/aboutv2/run-athena-sql.html
// It returns a string containing the column name in proper column name format and length.
func ConvertToGlueColumnFormat(column_name string) string {
	klog.V(5).Infof("Converting string \"%s\" to proper AWS Glue column name.", column_name)

	// An underscore is added in front of uppercase letters
	capital_underscore := regexp.MustCompile(`[A-Z]`)
	final := capital_underscore.ReplaceAllString(column_name, `_$0`)

	// Any non-alphanumeric characters are replaced with an underscore
	no_space_punc := regexp.MustCompile(`[\s]{1,}|[^A-Za-z0-9]`)
	final = no_space_punc.ReplaceAllString(final, "_")

	// Duplicate underscores are removed
	no_dup_underscore := regexp.MustCompile(`_{2,}`)
	final = no_dup_underscore.ReplaceAllString(final, "_")

	// Any leading and trailing underscores are removed
	no_front_end_underscore := regexp.MustCompile(`(^\_|\_$)`)
	final = no_front_end_underscore.ReplaceAllString(final, "")

	// Uppercase to lowercase
	final = strings.ToLower(final)

	// Longer column name than expected - remove _ left to right
	allowed_col_len := 128
	undersc_to_remove := len(final) - allowed_col_len
	if undersc_to_remove > 0 {
		final = strings.Replace(final, "_", "", undersc_to_remove)
	}

	// If removing all of the underscores still didn't
	// make the column name < 128 characters, trim it!
	if len(final) > allowed_col_len {
		final = final[:allowed_col_len]
	}

	klog.V(5).Infof("Column name being returned: \"%s\". Length: \"%d\".", final, len(final))

	return final
}

func generateAWSGroupBy(lastIdx int) string {
	sequence := []string{}
	for i := 1; i < lastIdx+1; i++ {
		sequence = append(sequence, strconv.Itoa(i))
	}
	return strings.Join(sequence, ",")
}

func (a *AWS) QueryAthenaPaginated(query string) (*athena.GetQueryResultsInput, *athena.Athena, error) {
	customPricing, err := a.GetConfig()
	if err != nil {
		return nil, nil, err
	}
	a.ConfigureAuthWith(customPricing)
	region := aws.String(customPricing.AthenaRegion)
	resultsBucket := customPricing.AthenaBucketName
	database := customPricing.AthenaDatabase
	c := &aws.Config{
		Region: region,
	}
	s := session.Must(session.NewSession(c))
	svc := athena.New(s)
	if customPricing.MasterPayerARN != "" {
		creds := stscreds.NewCredentials(s, customPricing.MasterPayerARN)
		svc = athena.New(s, &aws.Config{
			Region:      region,
			Credentials: creds,
		})
	}

	var e athena.StartQueryExecutionInput

	var r athena.ResultConfiguration
	r.SetOutputLocation(resultsBucket)
	e.SetResultConfiguration(&r)

	e.SetQueryString(query)
	var q athena.QueryExecutionContext
	q.SetDatabase(database)
	e.SetQueryExecutionContext(&q)

	res, err := svc.StartQueryExecution(&e)
	if err != nil {
		return nil, svc, err
	}

	klog.V(2).Infof("StartQueryExecution result:")
	klog.V(2).Infof(res.GoString())

	var qri athena.GetQueryExecutionInput
	qri.SetQueryExecutionId(*res.QueryExecutionId)

	var qrop *athena.GetQueryExecutionOutput
	duration := time.Duration(2) * time.Second // Pause for 2 seconds

	for {
		qrop, err = svc.GetQueryExecution(&qri)
		if err != nil {
			return nil, svc, err
		}
		if *qrop.QueryExecution.Status.State != "RUNNING" && *qrop.QueryExecution.Status.State != "QUEUED" {
			break
		}
		time.Sleep(duration)
	}
	if *qrop.QueryExecution.Status.State == "SUCCEEDED" {

		var ip athena.GetQueryResultsInput
		ip.SetQueryExecutionId(*res.QueryExecutionId)
		return &ip, svc, nil
	} else {
		return nil, svc, fmt.Errorf("No results available for %s", query)
	}
}

func (a *AWS) QueryAthenaBillingData(query string) (*athena.GetQueryResultsOutput, error) {
	customPricing, err := a.GetConfig()
	if err != nil {
		return nil, err
	}

	a.ConfigureAuthWith(customPricing) // load aws authentication from configuration or secret

	region := aws.String(customPricing.AthenaRegion)
	resultsBucket := customPricing.AthenaBucketName
	database := customPricing.AthenaDatabase
	c := &aws.Config{
		Region: region,
	}
	s := session.Must(session.NewSession(c))
	svc := athena.New(s)
	if customPricing.MasterPayerARN != "" {
		creds := stscreds.NewCredentials(s, customPricing.MasterPayerARN)
		svc = athena.New(s, &aws.Config{
			Region:      region,
			Credentials: creds,
		})
	}

	var e athena.StartQueryExecutionInput

	var r athena.ResultConfiguration
	r.SetOutputLocation(resultsBucket)
	e.SetResultConfiguration(&r)

	e.SetQueryString(query)
	var q athena.QueryExecutionContext
	q.SetDatabase(database)
	e.SetQueryExecutionContext(&q)

	res, err := svc.StartQueryExecution(&e)
	if err != nil {
		return nil, err
	}

	klog.V(2).Infof("StartQueryExecution result:")
	klog.V(2).Infof(res.GoString())

	var qri athena.GetQueryExecutionInput
	qri.SetQueryExecutionId(*res.QueryExecutionId)

	var qrop *athena.GetQueryExecutionOutput
	duration := time.Duration(2) * time.Second // Pause for 2 seconds

	for {
		qrop, err = svc.GetQueryExecution(&qri)
		if err != nil {
			return nil, err
		}
		if *qrop.QueryExecution.Status.State != "RUNNING" && *qrop.QueryExecution.Status.State != "QUEUED" {
			break
		}
		time.Sleep(duration)
	}
	if *qrop.QueryExecution.Status.State == "SUCCEEDED" {

		var ip athena.GetQueryResultsInput
		ip.SetQueryExecutionId(*res.QueryExecutionId)

		return svc.GetQueryResults(&ip)
	} else {
		return nil, fmt.Errorf("No results available for %s", query)
	}
}

type SavingsPlanData struct {
	ResourceID     string
	EffectiveCost  float64
	SavingsPlanARN string
	MostRecentDate string
}

func (a *AWS) GetSavingsPlanDataFromAthena() error {
	cfg, err := a.GetConfig()
	if err != nil {
		return err
	}
	if cfg.AthenaBucketName == "" {
		return fmt.Errorf("No Athena Bucket configured")
	}
	if a.SavingsPlanDataByInstanceID == nil {
		a.SavingsPlanDataByInstanceID = make(map[string]*SavingsPlanData)
	}
	tNow := time.Now()
	tOneDayAgo := tNow.Add(time.Duration(-25) * time.Hour) // Also get files from one day ago to avoid boundary conditions
	start := tOneDayAgo.Format("2006-01-02")
	end := tNow.Format("2006-01-02")
	// Use Savings Plan Effective Rate as an estimation for cost, assuming the 1h most recent period got a fully loaded savings plan.
	//
	q := `SELECT   
		line_item_usage_start_date,
		savings_plan_savings_plan_a_r_n,
		line_item_resource_id,
		savings_plan_savings_plan_rate 
	FROM %s as cost_data
	WHERE line_item_usage_start_date BETWEEN date '%s' AND date '%s'
	AND line_item_line_item_type = 'SavingsPlanCoveredUsage' ORDER BY 
	line_item_usage_start_date DESC`

	page := 0
	processResults := func(op *athena.GetQueryResultsOutput, lastpage bool) bool {
		a.SavingsPlanDataLock.Lock()
		a.SavingsPlanDataByInstanceID = make(map[string]*SavingsPlanData) // Clean out the old data and only report a savingsplan price if its in the most recent run.
		mostRecentDate := ""
		iter := op.ResultSet.Rows
		if page == 0 && len(iter) > 0 {
			iter = op.ResultSet.Rows[1:len(op.ResultSet.Rows)]
		}
		page++
		for _, r := range iter {
			d := *r.Data[0].VarCharValue
			if mostRecentDate == "" {
				mostRecentDate = d
			} else if mostRecentDate != d { // Get all most recent assignments
				break
			}
			cost, err := strconv.ParseFloat(*r.Data[3].VarCharValue, 64)
			if err != nil {
				klog.Infof("Error converting `%s` from float ", *r.Data[3].VarCharValue)
			}
			r := &SavingsPlanData{
				ResourceID:     *r.Data[2].VarCharValue,
				EffectiveCost:  cost,
				SavingsPlanARN: *r.Data[1].VarCharValue,
				MostRecentDate: d,
			}
			a.SavingsPlanDataByInstanceID[r.ResourceID] = r
		}
		klog.V(1).Infof("Found %d savings plan applied instances", len(a.SavingsPlanDataByInstanceID))
		for k, r := range a.SavingsPlanDataByInstanceID {
			log.DedupedInfof(5, "Savings Plan Instance Data found for node %s : %f at time %s", k, r.EffectiveCost, r.MostRecentDate)
		}
		a.SavingsPlanDataLock.Unlock()
		return true
	}

	query := fmt.Sprintf(q, cfg.AthenaTable, start, end)

	klog.V(3).Infof("Running Query: %s", query)

	ip, svc, err := a.QueryAthenaPaginated(query)
	if err != nil {
		return fmt.Errorf("Error fetching Savings Plan Data: %s", err)
	}
	athenaErr := svc.GetQueryResultsPages(ip, processResults)
	if athenaErr != nil {
		return athenaErr
	}
	return nil
}

type RIData struct {
	ResourceID     string
	EffectiveCost  float64
	ReservationARN string
	MostRecentDate string
}

func (a *AWS) GetReservationDataFromAthena() error {
	cfg, err := a.GetConfig()
	if err != nil {
		return err
	}
	if cfg.AthenaBucketName == "" {
		return fmt.Errorf("No Athena Bucket configured")
	}
	if a.RIPricingByInstanceID == nil {
		a.RIPricingByInstanceID = make(map[string]*RIData)
	}
	tNow := time.Now()
	tOneDayAgo := tNow.Add(time.Duration(-25) * time.Hour) // Also get files from one day ago to avoid boundary conditions
	start := tOneDayAgo.Format("2006-01-02")
	end := tNow.Format("2006-01-02")
	q := `SELECT   
		line_item_usage_start_date,
		reservation_reservation_a_r_n,
		line_item_resource_id,
		reservation_effective_cost
	FROM %s as cost_data
	WHERE line_item_usage_start_date BETWEEN date '%s' AND date '%s'
	AND reservation_reservation_a_r_n <> '' ORDER BY 
	line_item_usage_start_date DESC`
	query := fmt.Sprintf(q, cfg.AthenaTable, start, end)
	op, err := a.QueryAthenaBillingData(query)
	if err != nil {
		a.RIPricingStatus = err.Error()
		return fmt.Errorf("Error fetching Reserved Instance Data: %s", err)
	}
	a.RIPricingStatus = ""
	klog.Infof("Fetching RI data...")
	if len(op.ResultSet.Rows) > 1 {
		a.RIDataLock.Lock()
		mostRecentDate := ""
		for _, r := range op.ResultSet.Rows[1:(len(op.ResultSet.Rows) - 1)] {
			d := *r.Data[0].VarCharValue
			if mostRecentDate == "" {
				mostRecentDate = d
			} else if mostRecentDate != d { // Get all most recent assignments
				break
			}
			cost, err := strconv.ParseFloat(*r.Data[3].VarCharValue, 64)
			if err != nil {
				klog.Infof("Error converting `%s` from float ", *r.Data[3].VarCharValue)
			}
			r := &RIData{
				ResourceID:     *r.Data[2].VarCharValue,
				EffectiveCost:  cost,
				ReservationARN: *r.Data[1].VarCharValue,
				MostRecentDate: d,
			}
			a.RIPricingByInstanceID[r.ResourceID] = r
		}
		klog.V(1).Infof("Found %d reserved instances", len(a.RIPricingByInstanceID))
		for k, r := range a.RIPricingByInstanceID {
			log.DedupedInfof(5, "Reserved Instance Data found for node %s : %f at time %s", k, r.EffectiveCost, r.MostRecentDate)
		}
		a.RIDataLock.Unlock()
	} else {
		klog.Infof("No reserved instance data found")
	}
	return nil
}

// ExternalAllocations represents tagged assets outside the scope of kubernetes.
// "start" and "end" are dates of the format YYYY-MM-DD
// "aggregator" is the tag used to determine how to allocate those assets, ie namespace, pod, etc.
func (a *AWS) ExternalAllocations(start string, end string, aggregators []string, filterType string, filterValue string, crossCluster bool) ([]*OutOfClusterAllocation, error) {
	customPricing, err := a.GetConfig()
	if err != nil {
		return nil, err
	}
	formattedAggregators := []string{}
	for _, agg := range aggregators {
		aggregator_column_name := "resource_tags_user_" + agg
		aggregator_column_name = ConvertToGlueColumnFormat(aggregator_column_name)
		formattedAggregators = append(formattedAggregators, aggregator_column_name)
	}
	aggregatorNames := strings.Join(formattedAggregators, ",")
	aggregatorOr := strings.Join(formattedAggregators, " <> '' OR ")
	aggregatorOr = aggregatorOr + " <> ''"

	filter_column_name := "resource_tags_user_" + filterType
	filter_column_name = ConvertToGlueColumnFormat(filter_column_name)

	var query string
	var lastIdx int
	if filterType != "kubernetes_" { // This gets appended upstream and is equivalent to no filter.
		lastIdx = len(formattedAggregators) + 3
		groupby := generateAWSGroupBy(lastIdx)
		query = fmt.Sprintf(`SELECT   
			CAST(line_item_usage_start_date AS DATE) as start_date,
			%s,
			line_item_product_code,
			%s,
			SUM(line_item_blended_cost) as blended_cost
		FROM %s as cost_data
		WHERE (%s='%s') AND line_item_usage_start_date BETWEEN date '%s' AND date '%s' AND (%s) 
		GROUP BY %s`, aggregatorNames, filter_column_name, customPricing.AthenaTable, filter_column_name, filterValue, start, end, aggregatorOr, groupby)
	} else {
		lastIdx = len(formattedAggregators) + 2
		groupby := generateAWSGroupBy(lastIdx)
		query = fmt.Sprintf(`SELECT   
			CAST(line_item_usage_start_date AS DATE) as start_date,
			%s,
			line_item_product_code,
			SUM(line_item_blended_cost) as blended_cost
		FROM %s as cost_data
		WHERE line_item_usage_start_date BETWEEN date '%s' AND date '%s' AND (%s)
		GROUP BY %s`, aggregatorNames, customPricing.AthenaTable, start, end, aggregatorOr, groupby)
	}
	var oocAllocs []*OutOfClusterAllocation
	page := 0
	processResults := func(op *athena.GetQueryResultsOutput, lastpage bool) bool {
		iter := op.ResultSet.Rows
<<<<<<< HEAD
		if page == 0 && len(iter) > 0 {
			iter = op.ResultSet.Rows[1:(len(op.ResultSet.Rows))]
=======
		if page == 0 && len(iter) > 1 {
			iter = op.ResultSet.Rows[1:(len(op.ResultSet.Rows) - 1)]
>>>>>>> 266126f7
		}
		page++
		for _, r := range iter {
			cost, err := strconv.ParseFloat(*r.Data[lastIdx].VarCharValue, 64)
			if err != nil {
				klog.Infof("Error converting cost `%s` from float ", *r.Data[lastIdx].VarCharValue)
			}
			environment := ""
			for _, d := range r.Data[1 : len(formattedAggregators)+1] {
				if *d.VarCharValue != "" {
					environment = *d.VarCharValue // just set to the first nonempty match
				}
				break
			}
			ooc := &OutOfClusterAllocation{
				Aggregator:  strings.Join(aggregators, ","),
				Environment: environment,
				Service:     *r.Data[len(formattedAggregators)+1].VarCharValue,
				Cost:        cost,
			}
			oocAllocs = append(oocAllocs, ooc)
		}
		return true
	}

	klog.V(3).Infof("Running Query: %s", query)
	ip, svc, err := a.QueryAthenaPaginated(query)

	athenaErr := svc.GetQueryResultsPages(ip, processResults)
	if athenaErr != nil {
		klog.Infof("RETURNING ATHENA ERROR")
		return nil, athenaErr
	}

	if customPricing.BillingDataDataset != "" && !crossCluster { // There is GCP data, meaning someone has tried to configure a GCP out-of-cluster allocation.
		gcp, err := NewCrossClusterProvider("gcp", "aws.json", a.Clientset)
		if err != nil {
			klog.Infof("Could not instantiate cross-cluster provider %s", err.Error())
		}
		gcpOOC, err := gcp.ExternalAllocations(start, end, aggregators, filterType, filterValue, true)
		if err != nil {
			klog.Infof("Could not fetch cross-cluster costs %s", err.Error())
		}
		oocAllocs = append(oocAllocs, gcpOOC...)
	}
	return oocAllocs, nil
}

// QuerySQL can query a properly configured Athena database.
// Used to fetch billing data.
// Requires a json config in /var/configs with key region, output, and database.
func (a *AWS) QuerySQL(query string) ([]byte, error) {
	customPricing, err := a.GetConfig()
	if err != nil {
		return nil, err
	}

	a.ConfigureAuthWith(customPricing) // load aws authentication from configuration or secret

	athenaConfigs, err := os.Open("/var/configs/athena.json")
	if err != nil {
		return nil, err
	}
	defer athenaConfigs.Close()
	b, err := ioutil.ReadAll(athenaConfigs)
	if err != nil {
		return nil, err
	}
	var athenaConf map[string]string
	json.Unmarshal([]byte(b), &athenaConf)
	region := aws.String(customPricing.AthenaRegion)
	resultsBucket := customPricing.AthenaBucketName
	database := customPricing.AthenaDatabase

	c := &aws.Config{
		Region: region,
	}
	s := session.Must(session.NewSession(c))
	svc := athena.New(s)

	var e athena.StartQueryExecutionInput

	var r athena.ResultConfiguration
	r.SetOutputLocation(resultsBucket)
	e.SetResultConfiguration(&r)

	e.SetQueryString(query)
	var q athena.QueryExecutionContext
	q.SetDatabase(database)
	e.SetQueryExecutionContext(&q)

	res, err := svc.StartQueryExecution(&e)
	if err != nil {
		return nil, err
	}

	klog.V(2).Infof("StartQueryExecution result:")
	klog.V(2).Infof(res.GoString())

	var qri athena.GetQueryExecutionInput
	qri.SetQueryExecutionId(*res.QueryExecutionId)

	var qrop *athena.GetQueryExecutionOutput
	duration := time.Duration(2) * time.Second // Pause for 2 seconds

	for {
		qrop, err = svc.GetQueryExecution(&qri)
		if err != nil {
			return nil, err
		}
		if *qrop.QueryExecution.Status.State != "RUNNING" && *qrop.QueryExecution.Status.State != "QUEUED" {
			break
		}
		time.Sleep(duration)
	}
	if *qrop.QueryExecution.Status.State == "SUCCEEDED" {

		var ip athena.GetQueryResultsInput
		ip.SetQueryExecutionId(*res.QueryExecutionId)

		op, err := svc.GetQueryResults(&ip)
		if err != nil {
			return nil, err
		}
		b, err := json.Marshal(op.ResultSet)
		if err != nil {
			return nil, err
		}

		return b, nil
	}
	return nil, fmt.Errorf("Error getting query results : %s", *qrop.QueryExecution.Status.State)
}

type spotInfo struct {
	Timestamp   string `csv:"Timestamp"`
	UsageType   string `csv:"UsageType"`
	Operation   string `csv:"Operation"`
	InstanceID  string `csv:"InstanceID"`
	MyBidID     string `csv:"MyBidID"`
	MyMaxPrice  string `csv:"MyMaxPrice"`
	MarketPrice string `csv:"MarketPrice"`
	Charge      string `csv:"Charge"`
	Version     string `csv:"Version"`
}

type fnames []*string

func (f fnames) Len() int {
	return len(f)
}

func (f fnames) Swap(i, j int) {
	f[i], f[j] = f[j], f[i]
}

func (f fnames) Less(i, j int) bool {
	key1 := strings.Split(*f[i], ".")
	key2 := strings.Split(*f[j], ".")

	t1, err := time.Parse("2006-01-02-15", key1[1])
	if err != nil {
		klog.V(1).Info("Unable to parse timestamp" + key1[1])
		return false
	}
	t2, err := time.Parse("2006-01-02-15", key2[1])
	if err != nil {
		klog.V(1).Info("Unable to parse timestamp" + key2[1])
		return false
	}
	return t1.Before(t2)
}

func (a *AWS) parseSpotData(bucket string, prefix string, projectID string, region string) (map[string]*spotInfo, error) {
	if a.ServiceAccountChecks == nil { // Set up checks to store error/success states
		a.ServiceAccountChecks = make(map[string]*ServiceAccountCheck)
	}

	a.ConfigureAuth() // configure aws api authentication by setting env vars

	s3Prefix := projectID
	if len(prefix) != 0 {
		s3Prefix = prefix + "/" + s3Prefix
	}

	c := aws.NewConfig().WithRegion(region)

	s := session.Must(session.NewSession(c))
	s3Svc := s3.New(s)
	downloader := s3manager.NewDownloaderWithClient(s3Svc)

	tNow := time.Now()
	tOneDayAgo := tNow.Add(time.Duration(-24) * time.Hour) // Also get files from one day ago to avoid boundary conditions
	ls := &s3.ListObjectsInput{
		Bucket: aws.String(bucket),
		Prefix: aws.String(s3Prefix + "." + tOneDayAgo.Format("2006-01-02")),
	}
	ls2 := &s3.ListObjectsInput{
		Bucket: aws.String(bucket),
		Prefix: aws.String(s3Prefix + "." + tNow.Format("2006-01-02")),
	}
	lso, err := s3Svc.ListObjects(ls)
	if err != nil {
		a.ServiceAccountChecks["bucketList"] = &ServiceAccountCheck{
			Message:        "Bucket List Permissions Available",
			Status:         false,
			AdditionalInfo: err.Error(),
		}
		return nil, err
	} else {
		a.ServiceAccountChecks["bucketList"] = &ServiceAccountCheck{
			Message: "Bucket List Permissions Available",
			Status:  true,
		}
	}
	lsoLen := len(lso.Contents)
	klog.V(2).Infof("Found %d spot data files from yesterday", lsoLen)
	if lsoLen == 0 {
		klog.V(5).Infof("ListObjects \"s3://%s/%s\" produced no keys", *ls.Bucket, *ls.Prefix)
	}
	lso2, err := s3Svc.ListObjects(ls2)
	if err != nil {
		return nil, err
	}
	lso2Len := len(lso2.Contents)
	klog.V(2).Infof("Found %d spot data files from today", lso2Len)
	if lso2Len == 0 {
		klog.V(5).Infof("ListObjects \"s3://%s/%s\" produced no keys", *ls2.Bucket, *ls2.Prefix)
	}

	// TODO: Worth it to use LastModifiedDate to determine if we should reparse the spot data?
	var keys []*string
	for _, obj := range lso.Contents {
		keys = append(keys, obj.Key)
	}
	for _, obj := range lso2.Contents {
		keys = append(keys, obj.Key)
	}

	versionRx := regexp.MustCompile("^#Version: (\\d+)\\.\\d+$")
	header, err := csvutil.Header(spotInfo{}, "csv")
	if err != nil {
		return nil, err
	}
	fieldsPerRecord := len(header)

	spots := make(map[string]*spotInfo)
	for _, key := range keys {
		getObj := &s3.GetObjectInput{
			Bucket: aws.String(bucket),
			Key:    key,
		}

		buf := aws.NewWriteAtBuffer([]byte{})
		_, err := downloader.Download(buf, getObj)
		if err != nil {
			a.ServiceAccountChecks["objectList"] = &ServiceAccountCheck{
				Message:        "Object Get Permissions Available",
				Status:         false,
				AdditionalInfo: err.Error(),
			}
			return nil, err
		} else {
			a.ServiceAccountChecks["objectList"] = &ServiceAccountCheck{
				Message: "Object Get Permissions Available",
				Status:  true,
			}
		}

		r := bytes.NewReader(buf.Bytes())

		gr, err := gzip.NewReader(r)
		if err != nil {
			return nil, err
		}

		csvReader := csv.NewReader(gr)
		csvReader.Comma = '\t'
		csvReader.FieldsPerRecord = fieldsPerRecord

		dec, err := csvutil.NewDecoder(csvReader, header...)
		if err != nil {
			return nil, err
		}

		var foundVersion string
		for {
			spot := spotInfo{}
			err := dec.Decode(&spot)
			csvParseErr, isCsvParseErr := err.(*csv.ParseError)
			if err == io.EOF {
				break
			} else if err == csvutil.ErrFieldCount || (isCsvParseErr && csvParseErr.Err == csv.ErrFieldCount) {
				rec := dec.Record()
				// the first two "Record()" will be the comment lines
				// and they show up as len() == 1
				// the first of which is "#Version"
				// the second of which is "#Fields: "
				if len(rec) != 1 {
					klog.V(2).Infof("Expected %d spot info fields but received %d: %s", fieldsPerRecord, len(rec), rec)
					continue
				}
				if len(foundVersion) == 0 {
					spotFeedVersion := rec[0]
					klog.V(4).Infof("Spot feed version is \"%s\"", spotFeedVersion)
					matches := versionRx.FindStringSubmatch(spotFeedVersion)
					if matches != nil {
						foundVersion = matches[1]
						if foundVersion != supportedSpotFeedVersion {
							klog.V(2).Infof("Unsupported spot info feed version: wanted \"%s\" got \"%s\"", supportedSpotFeedVersion, foundVersion)
							break
						}
					}
					continue
				} else if strings.Index(rec[0], "#") == 0 {
					continue
				} else {
					klog.V(3).Infof("skipping non-TSV line: %s", rec)
					continue
				}
			} else if err != nil {
				klog.V(2).Infof("Error during spot info decode: %+v", err)
				continue
			}

			log.DedupedInfof(5, "Found spot info for: %s", spot.InstanceID)
			spots[spot.InstanceID] = &spot
		}
		gr.Close()
	}
	return spots, nil
}

func (a *AWS) ApplyReservedInstancePricing(nodes map[string]*Node) {

}

func (a *AWS) ServiceAccountStatus() *ServiceAccountStatus {
	checks := []*ServiceAccountCheck{}
	for _, v := range a.ServiceAccountChecks {
		checks = append(checks, v)
	}
	return &ServiceAccountStatus{
		Checks: checks,
	}
}

func (aws *AWS) CombinedDiscountForNode(instanceType string, isPreemptible bool, defaultDiscount, negotiatedDiscount float64) float64 {
	return 1.0 - ((1.0 - defaultDiscount) * (1.0 - negotiatedDiscount))
}

func (aws *AWS) ParseID(id string) string {
	// It's of the form aws:///us-east-2a/i-0fea4fd46592d050b and we want i-0fea4fd46592d050b, if it exists
	rx := regexp.MustCompile("aws://[^/]*/[^/]*/([^/]+)")
	match := rx.FindStringSubmatch(id)
	if len(match) < 2 {
		if id != "" {
			log.Infof("awsprovider.ParseID: failed to parse %s", id)
		}
		return id
	}

	return match[1]
}

func (aws *AWS) ParsePVID(id string) string {
	rx := regexp.MustCompile("aws:/[^/]*/[^/]*/([^/]+)") // Capture "vol-0fc54c5e83b8d2b76" from "aws://us-east-2a/vol-0fc54c5e83b8d2b76"
	match := rx.FindStringSubmatch(id)
	if len(match) < 2 {
		if id != "" {
			log.Infof("awsprovider.ParseID: failed to parse %s", id)
		}
		return id
	}

	return match[1]
}<|MERGE_RESOLUTION|>--- conflicted
+++ resolved
@@ -1897,13 +1897,8 @@
 	page := 0
 	processResults := func(op *athena.GetQueryResultsOutput, lastpage bool) bool {
 		iter := op.ResultSet.Rows
-<<<<<<< HEAD
 		if page == 0 && len(iter) > 0 {
 			iter = op.ResultSet.Rows[1:(len(op.ResultSet.Rows))]
-=======
-		if page == 0 && len(iter) > 1 {
-			iter = op.ResultSet.Rows[1:(len(op.ResultSet.Rows) - 1)]
->>>>>>> 266126f7
 		}
 		page++
 		for _, r := range iter {
